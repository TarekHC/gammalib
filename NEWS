New Features and Important Changes in GammaLib 00-08-00

Author(s) : Juergen Knoedlseder

<<<<<<< HEAD
September, 7th, 2013
=======
June, 28th, 2013
>>>>>>> 630f5f50


1. Introduction
---------------
This document briefly summarizes module by module the most important
changes made since the last release of GammaLib.


2. Public interface modifications
---------------------------------
This section summarizes all modifications of public class interfaces
that will lead to compatibility issues with respect to the last
GammaLib release.

GBase
  The print() method now takes an optional argument of type GChatter
  that controls the chattiness of the object printing. The default
  chattiness is set to NORMAL.

GEbounds
  The number argument in the setlin() and setlon() methods has been moved
  from the last position to the first position in the argument list.
  The emin(), emax(), emean() and elogmean() methods now take a const
  integer reference as argument instead of an integer value.

GMatrixBase
GMatrix
GMatrixSparse (formerly GSparseMatrix)
GMatrixSymmetric (formerly GSymMatrix)
  Renamed cols() method to columns(), renamed insert_row() and
  extract_row() to row(), renamed insert_col() and extract_col()
  to column(), renamed add_col() to add_to_column(), reorder
  arguments of GMatrixSparse::column() and GMatrixSparse::add_to_column()
  methods.
  The transpose(), inverse() and abs() inplace transformation methods have
  been replaced by methods that return a matrix. The transpose(),
  inverse(), abs(), and negate() friend functions have been removed.

GModelPar
  The "real_" prefix has been stripped from the methods operating on
  true attributes, and the methods operating on unscaled attributes
  have been prefixed with "factor_". Some missing methods have been
  added. The name() and unit() methods now returns a const reference.

GModelSky
  The value() and gradient() methods now take an object of type GPhoton
  as argument.

GModelSpatial
GModelSpatialPointSource
GModelSpatialRadial
GModelSpatialRadialDisk
GModelSpatialRadialGauss
GModelSpatialRadialShell
GModelSpatialDiffuse
GModelSpatialDiffuseConst
GModelSpatialDiffuseCube
GModelSpatialDiffuseMap
GModelSpatialElliptical
GModelSpatialEllipticalDisk
  The eval() and eval_gradients() methods now take an object of type
  GPhoton as argument. The eval_gradients() method is no longer declared
  as const. The mc() method now also takes a GEnergy and a GTime
  object as arguments.

GModelSpectral
GModelSpectralConst
GModelSpectralExpPlaw
GModelSpectralFunc
GModelSpectralPlaw
GModelSpectralPlaw2
GModelSpectralNodes
GModelSpectralLogParabola
  The eval() and eval_gradients() methods now take a GEnergy and a GTime
  object as arguments. The eval_gradients() method is no longer declared
  as const. The mc() method now also takes also a GTime object as argument.

GModelTemporal
GModelTemporalConst
  The eval_gradients() method is no longer declared as const.

GModels
  The set() method has been added for model setting.

GObservations
  The observation is now passed as const reference in the append()
  method (was non-const before). The observation iterator has been
  removed from the class. The reference returned by the models() method
  is now declared const. The operator[] now return a pointer instead
  of a reference and the set() method has been added for observation
  setting.

GOptimizerFunction
  The value method now returns a value instead of a pointer.

GOptimizer & GOptimizerLM
  The optimization operators have been removed and replaced by the
  optimize method.

All GammaLib constants, defined in GTools.hpp, and functions are now
put in the gammalib namespace to avoid name clashes. Mathematical
constants and functions have been moved to a new model named GMath.


3. Configuration
-----------------
None


4. Application module
---------------------
None


5. Base module
--------------
The GContainer interface class has been added to provide a common base
class for all container classes. The following classes are now derived
from GContainer:
- GEbounds
- GGti
- GOptimizerPars (and hence GModels)
- GPhotons
- GTimes
- GXml
- GXmlNode

Appropriate methods have been implemented in these classes to handle
containers. They are not detailed here.


6. FITS I/O Interface
---------------------
None


7. Linear algebra module
------------------------
The matrix classes have be renamed as follows:
GMatrixBase
 |
 +-- GMatrix - generic matrix handling
 +-- GMatrixSparse - sparse matrix handling
 +-- GMatrixSymmetric - symmetric matrix handling

The access operator does not provide argument checking anymore, at()
methods have been added for matrix element access including argument
checking.

A value assignment operator has been added to assign a specific value
to all matrix arguments.


8. Model module
---------------
The sky models have been reorganized.

GSkyModel is now the general class for a sky model. It is no longer
abstract. The classes GModelPointSource, GModelExtendedSource and
GModelDiffuseSource have been removed, as the source type is fully
determined from the spatial model component.

All spatial model components have now been categorized into 3 classes:

* GModelSpatialPointSource - point source
* GModelSpatialRadial - extended radial models
* GModelSpatialElliptical - extended elliptical models
* GModelSpatialDiffuse - diffuse models

While GModelSpatialPointSource is a normal class, the other 2 classes
are abstract and serve as the base classes for the various model
implementations. The following implementations exist:

GModelSpatialRadial
 |
 +- GModelSpatialRadialDisk - axisymmetric disk
 +- GModelSpatialRadialGauss - axisymmetric Gaussian
 +- GModelSpatialRadialShell - axisymmetric shell

GModelSpatialElliptical
 |
 +- GModelSpatialEllipticalDisk - elliptical disk

GModelSpatialDiffuse
 |
 +- GModelSpatialDiffuseConst - isotropic map
 +- GModelSpatialDiffuseCube - map cube
 +- GModelSpatialDiffuseMap - spatial map

The GModelSpatialDiffuseCube class now reads an optional ENERGIES
extension so that the energy values for maps in the cube are
available.


9. Numerics module
------------------
The GNumerics file was renamed to GMath, and mathematical functions
from GTools and GWcslib have been moved into this file.


10. Observation module
----------------------
Add energy constructor to GEnergy that allows one-line construction of
an object by specifying an energy value and unit. Possible unit strings
are erg(s), keV, MeV, GeV, and TeV (case insensitive).


11. Optimization module
-----------------------
None


12. Sky module
--------------
Add a sin() and cos() pre computation cache to speed up repeated
distance computations using dist() or dist_deg(). Coordinate access
methods are now declared inline to provide also faster data access.

Classes have been added to support handling of sky regions. The
GSkyRegion class is the abstract base class of all sky regions. The
GSkyRegionCircle class implements a circle on the sky. The DS9 region
format is used for loading and saving region information into a file.
Regions a gathered in a regions container, which is implement by the
GSkyRegions class.

13. Support module
------------------
The abstract GUrl base class has been implemented that provides an
interface for transparent handling of Unified Resource Locators.
Using this interface, files can be equally handles as strings, or
http addresses.

The following URL types have been implemented so far:
* GUrlFile: handles flat files.


14. XML module
--------------
The XML module classes now make use of the GUrl abstract interface
to allow for generic URL input / output of the XML document. Before,
only flat file I/O has been supported. Now, I/O can go through any
media for which a URL class has been implemented.


15. VO module
-------------
This new module has been added to support compliance with the Virtual
Observatory (VO) protocols.

The GVOClient class implements a VO compliant client that can communicate
with a SAMP Hub. The method supports SAMP discovery and registering and
unregistering.


16. Xspec module
----------------
A module has been added to provide an interface to the Xspec analysis
package. Three classes have been implemented that support the Xspec
file formats: GPha, GArf and GRmf.


17. Test module
---------------
None


18. Multi-wavelength interface
------------------------------
None


19. Fermi-LAT interface
----------------------
None


20. CTA interface
-----------------
The computations for diffuse map templates have been optimized by
introducing a pre computation cache for IRF and Npred values. This
considerably reduces the computing time for diffuse spatial maps.

Support for on/off analysis has been added. The GCTAOnOffObservation
class gathers all information that is required for an on/off analysis
for a given run. The GCTAOnOffObservations container allows to analyse
several runs in one shot.


21. COMPTEL interface
---------------------
None
<|MERGE_RESOLUTION|>--- conflicted
+++ resolved
@@ -2,11 +2,7 @@
 
 Author(s) : Juergen Knoedlseder
 
-<<<<<<< HEAD
-September, 7th, 2013
-=======
-June, 28th, 2013
->>>>>>> 630f5f50
+1 November 2013
 
 
 1. Introduction
