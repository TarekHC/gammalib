--- conflicted
+++ resolved
@@ -2,11 +2,7 @@
 
 Author(s) : Juergen Knoedlseder
 
-<<<<<<< HEAD
-30 January 2014
-=======
 31 January 2014
->>>>>>> 2e2127d2
 
 
 1. Introduction
@@ -71,14 +67,9 @@
 environment variable. This was the initial intention, but the code did the
 opposite.
 
-<<<<<<< HEAD
-The calibration database usage has now been cleaned up throughout the code.
-GammaLib now makes use of the calibration index file.
-=======
 The calibration database interface implemented by GCaldb has been cleaned
 up. Now the CIF file is used to retrieve the filename to calibration files,
 providing full CALDB compliant support in GammaLib.
->>>>>>> 2e2127d2
 
 
 11. Optimization module
