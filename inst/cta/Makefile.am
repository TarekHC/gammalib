--- conflicted
+++ resolved
@@ -31,13 +31,10 @@
           src/GCTAPsfKing.cpp \
           src/GCTAEdisp.cpp \
           src/GCTAEdispPerfTable.cpp \
-<<<<<<< HEAD
+          src/GCTAEdispRMF.cpp \
           src/GCTABackground.cpp \
           src/GCTABackgroundPerfTable.cpp \
           src/GCTABackground3D.cpp \
-=======
-          src/GCTAEdispRMF.cpp \
->>>>>>> 9cf4b531
           src/GCTAInstDir.cpp \
           src/GCTARoi.cpp \
           src/GCTAPointing.cpp \
@@ -74,14 +71,11 @@
                      include/GCTAPsf2D.hpp \
                      include/GCTAPsfKing.hpp \
                      include/GCTAEdisp.hpp \
-			         include/GCTAEdispPerfTable.hpp \
-<<<<<<< HEAD
+                     include/GCTAEdispPerfTable.hpp \
+                     include/GCTAEdispRMF.hpp \
                      include/GCTABackground.hpp \
                      include/GCTABackgroundPerfTable.hpp \
                      include/GCTABackground3D.hpp \
-=======
-			         include/GCTAEdispRMF.hpp \
->>>>>>> 9cf4b531
                      include/GCTAModelBackground.hpp \
                      include/GCTAModelInstBackground.hpp \
                      include/GCTAModelRadialRegistry.hpp \
