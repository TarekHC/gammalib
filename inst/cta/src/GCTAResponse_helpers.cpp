/***************************************************************************
 *         GCTAResponse_helpers.cpp - CTA response helper classes          *
 * ----------------------------------------------------------------------- *
 *  copyright (C) 2012-2014 by Juergen Knoedlseder                         *
 * ----------------------------------------------------------------------- *
 *                                                                         *
 *  This program is free software: you can redistribute it and/or modify   *
 *  it under the terms of the GNU General Public License as published by   *
 *  the Free Software Foundation, either version 3 of the License, or      *
 *  (at your option) any later version.                                    *
 *                                                                         *
 *  This program is distributed in the hope that it will be useful,        *
 *  but WITHOUT ANY WARRANTY; without even the implied warranty of         *
 *  MERCHANTABILITY or FITNESS FOR A PARTICULAR PURPOSE.  See the          *
 *  GNU General Public License for more details.                           *
 *                                                                         *
 *  You should have received a copy of the GNU General Public License      *
 *  along with this program.  If not, see <http://www.gnu.org/licenses/>.  *
 *                                                                         *
 ***************************************************************************/
/**
 * @file GCTAResponse_helpers.cpp
 * @brief CTA response hepler classes implementation
 * @author Juergen Knoedlseder
 */

/* __ Includes ___________________________________________________________ */
#ifdef HAVE_CONFIG_H
#include <config.h>
#endif
#include <cmath>
#include "GTools.hpp"
#include "GMath.hpp"
#include "GIntegral.hpp"
#include "GVector.hpp"
#include "GCTAResponse_helpers.hpp"
#include "GCTAEdisp.hpp"
#include "GCTASupport.hpp"

/* __ Method name definitions ____________________________________________ */

/* __ Macros _____________________________________________________________ */

/* __ Coding definitions _________________________________________________ */
//#define G_USE_OBSDIR_FOR_AEFF    //!< Use event offset for Aeff computation

/* __ Debug definitions __________________________________________________ */
//#define G_DEBUG_INTEGRAL                             //!< Debug integration
#define G_DEBUG_MODEL_ZERO           //!< Debug check for zero model values

/* __ Constants __________________________________________________________ */


/*==========================================================================
 =                                                                         =
 =                              Helper functions                           =
 =                                                                         =
 ==========================================================================*/

/***********************************************************************//**
 * @brief Limit omega interval
 *
 * @param[in] min Interval minimum (radians).
 * @param[in] max Interval maximum (radians).
 * @param[in] domega Half length of interval (radians).
 * @return Vector of intervals.
 *
 * Limits an omega interval [@p min,@p max] to the interval specified by
 * [-@p domega,@p domega]. This may lead to a split of [@p min,@p max] in
 * several intervals. The method thus returns a vector of intervals that
 * overlap with [-@p domega,@p domega]. If there is no overlap with the
 * interval, the method returns an empty vector.
 *
 * The method takes care of wrap arounds. It is assumed that on input
 * [@p min,@p max] is contained within [-2pi,+2pi].
 ***************************************************************************/
cta_omega_intervals gammalib::limit_omega(const double& min,
                                          const double& max,
                                          const double& domega)
{
    // Allocate intervals
    cta_omega_intervals intervals;

    // Continue only if domega is smaller than pi
    if (domega < gammalib::pi) {

        // Set limiting intervals. To take care of a possible wrap around in
        // omega we consider also intervals that are shifted by +/-2pi
        double omega_min       = -domega;
        double omega_max       = +domega;
        double omega_min_plus  = omega_min + gammalib::twopi;
        double omega_max_plus  = omega_max + gammalib::twopi;
        double omega_min_minus = omega_min - gammalib::twopi;
        double omega_max_minus = omega_max - gammalib::twopi;

        // If the [min,max] interval overlaps with the unshifted
        // [-domega,domega] interval then constrain the interval
        if (max > omega_min && min < omega_max) {
            double interval_min = min;
            double interval_max = max;
            if (interval_min < omega_min) {
                interval_min = omega_min;
            }
            if (interval_max > omega_max) {
                interval_max = omega_max;
            }
            intervals.push_back(std::make_pair(interval_min,interval_max));
        }

        // If the [min,max] interval overlaps with the [-domega,domega]
        // interval shifted by +2pi then constrain the interval using the
        // shifted interval
        if (max > omega_min_plus && min < omega_max_plus) {
            double interval_min = min;
            double interval_max = max;
            if (interval_min < omega_min_plus) {
                interval_min = omega_min_plus;
            }
            if (interval_max > omega_max_plus) {
                interval_max = omega_max_plus;
            }
            intervals.push_back(std::make_pair(interval_min,interval_max));
        }
 
        // If the [min,max] interval overlaps with the [-domega,domega]
        // interval shifted by -2pi then constrain the interval using the
        // shifted interval
        if (max > omega_min_minus && min < omega_max_minus) {
            double interval_min = min;
            double interval_max = max;
            if (interval_min < omega_min_minus) {
                interval_min = omega_min_minus;
            }
            if (interval_max > omega_max_minus) {
                interval_max = omega_max_minus;
            }
            intervals.push_back(std::make_pair(interval_min,interval_max));
        }

    } // endif: interval was not the full circle

    // ... otherwise append the provided interval
    else {
        intervals.push_back(std::make_pair(min,max));
    }

    // Return intervals
    return intervals;
}


/*==========================================================================
 =                                                                         =
 =              Helper class methods for response computation              =
 =                                                                         =
 ==========================================================================*/

/***********************************************************************//**
 * @brief Integration kernel for npsf() method
 *
 * @param[in] delta Distance from PSF centre (radians).
 * @return Azimuthally integrated PSF.
 *
 * Computes
 *
 * \f[
 *    \int_{0}^{\phi} PSF(\delta) d\phi
 * \f]
 * 
 * for a given offset angle \f$\delta\f$.
 *
 * The azimuthal integration is performed over an arclength given by
 * \f$\phi\f$. The method actually assumes that the PSF is azimuthally
 * symmetric, hence it just multiplies the PSF value by the arclength times
 * the sinus of the offset angle.
 ***************************************************************************/
double cta_npsf_kern_rad_azsym::eval(const double& delta)
{
    // Initialise PSF value
    double value = 0.0;
    
    // Get arclength for given radius in radians
    double phi = gammalib::cta_roi_arclength(delta,
                                             m_psf,
                                             m_cospsf,
                                             m_sinpsf,
                                             m_roi,
                                             m_cosroi);

    // If arclength is positive then compute the PSF value
    if (phi > 0) {
    
        // Compute PSF value
        value = m_rsp.psf(delta, m_theta, m_phi, m_zenith, m_azimuth, m_logE) * 
                          phi * std::sin(delta);

        // Compile option: Check for NaN/Inf
        #if defined(G_NAN_CHECK)
        if (gammalib::is_notanumber(value) || gammalib::is_infinite(value)) {
            std::cout << "*** ERROR: cta_npsf_kern_rad_azsym::eval";
            std::cout << " NaN/Inf encountered";
            std::cout << " (value=" << value;
            std::cout << ", delta=" << delta;
            std::cout << ", phi=" << phi << ")";
            std::cout << std::endl;
        }
        #endif
        
    } // endif: arclength was positive

    // Return
    return value;
}


/***********************************************************************//**
 * @brief Integration kernel for nedisp() method
 *
 * @param[in] logEobs Observed event energy.
 * @return Energy dispersion PDF value.
 ***************************************************************************/
double cta_nedisp_kern::eval(const double& logEobs)
{
    // Get value
    double value = (*m_rsp.edisp())(logEobs,
                                    m_logEsrc,
                                    m_theta,
                                    m_phi,
                                    m_zenith,
                                    m_azimuth);

    // Correct for variable substitution
    //value *= std::exp(logEobs);

    // Return
    return value;
}


/*==========================================================================
 =                                                                         =
 =                  Helper class methods for radial models                 =
 =                                                                         =
 ==========================================================================*/

/***********************************************************************//**
 * @brief Kernel for radial model zenith angle integration of Irf
 *
 * @param[in] rho Zenith angle with respect to model centre [radians].
 *
 * Computes the kernel 
 *
 * \f[
 *    K(\rho | E, t) = \sin \rho \times S_{\rm p}(\rho | E, t) \times
 *                     \int_{\omega_{\rm min}}^{\omega_{\rm max}} 
 *                     IRF(\rho, \omega) d\omega
 * \f]
 *
 * for the zenith angle integration of radial models.
 ***************************************************************************/
double cta_irf_radial_kern_rho::eval(const double& rho)
{
    // Initialise result
    double irf = 0.0;

    // Continue only if rho is positive (otherwise the integral will be
    // zero)
    if (rho > 0.0) {

        // Compute half length of arc that lies within PSF validity circle
        // (in radians)
        double domega = 0.5 * gammalib::cta_roi_arclength(rho,
                                                          m_zeta,
                                                          m_cos_zeta,
                                                          m_sin_zeta,
                                                          m_delta_max,
                                                          m_cos_delta_max);

        // Continue only if arc length is positive
        if (domega > 0.0) {

            // Compute omega integration range
            double omega_min = -domega;
            double omega_max = +domega;

            // Reduce rho by an infinite amount to avoid rounding errors
            // at the boundary of a sharp edged model
            double rho_kluge = rho - 1.0e-12;
            if (rho_kluge < 0.0) {
                rho_kluge = 0.0;
            }

            // Evaluate sky model
            double model = m_model.eval(rho_kluge, m_srcEng, m_srcTime);

            // Debug: test if model is non positive
            #if defined(G_DEBUG_MODEL_ZERO)
            if (model <= 0.0) {
                std::cout << "*** WARNING: cta_irf_radial_kern_rho::eval";
                std::cout << " zero model for (rho)=(";
                std::cout << rho*gammalib::rad2deg << ")";
                std::cout << " rho-r_model=" << (rho-m_model.theta_max());
                std::cout << " radians" << std::endl;
            }
            #endif

            // Continue only if model is positive
            if (model > 0.0) {

                // Precompute cosine and sine terms for azimuthal
                // integration
                double cos_rho = std::cos(rho);
                double sin_rho = std::sin(rho);
                double cos_psf = cos_rho*m_cos_zeta;
                double sin_psf = sin_rho*m_sin_zeta;
                double cos_ph  = cos_rho*m_cos_lambda;
                double sin_ph  = sin_rho*m_sin_lambda;

                // Setup integration kernel
                cta_irf_radial_kern_omega integrand(m_rsp,
                                                    m_zenith,
                                                    m_azimuth,
                                                    m_srcLogEng,
                                                    m_obsEng,
                                                    m_zeta,
                                                    m_lambda,
                                                    m_omega0,
                                                    rho,
                                                    cos_psf,
                                                    sin_psf,
                                                    cos_ph,
                                                    sin_ph);

                // Integrate over phi
                GIntegral integral(&integrand);
                integral.fixed_iter(m_iter);
                irf = integral.romberg(omega_min, omega_max, m_iter) *
                      model * sin_rho;

                // Compile option: Check for NaN/Inf
                #if defined(G_NAN_CHECK)
                if (gammalib::is_notanumber(irf) || gammalib::is_infinite(irf)) {
                    std::cout << "*** ERROR: cta_irf_radial_kern_rho";
                    std::cout << "(rho=" << rho << "):";
                    std::cout << " NaN/Inf encountered";
                    std::cout << " (irf=" << irf;
                    std::cout << ", domega=" << domega;
                    std::cout << ", model=" << model;
                    std::cout << ", sin_rho=" << sin_rho << ")";
                    std::cout << std::endl;
                }
                #endif

            } // endif: model was positive

        } // endif: arclength was positive

    } // endif: rho was positive

    // Return result
    return irf;
}


/***********************************************************************//**
 * @brief Kernel for radial model azimuth angle IRF integration
 *
 * @param[in] omega Azimuth angle (radians).
 *
 * Computes the kernel 
 *
 * \f[
 *    IRF(\rho,\omega)
 * \f]
 *
 * for the azimuth angle integration of radial models.
 *
 * From the model coordinates \f$(\rho,\omega)\f$, the method computes the
 * angle between the true (\f$\vec{p}\f$) and observed (\f$\vec{p'}\f$) 
 * photon arrival direction using
 * 
 * \f[\delta = \arccos(\cos \rho \cos \zeta + 
 *                     \sin \rho \sin \zeta \cos \omega)\f]
 *
 * where
 * \f$\zeta\f$ is the angular distance between the observed photon arrival
 * direction \f$\vec{p'}\f$ and the model centre \f$\vec{m}\f$. This angle
 * \f$\delta\f$ is used to compute the \f$PSF(\delta)\f$ value.
 *
 * The method computes also the angle \f$\theta\f$ between the observed
 * photon arrival direction \f$\vec{p'}\f$ and the camera pointing
 * \f$\vec{d}\f$ using
 *
 * \f[\theta = \arccos(\cos \rho \cos \lambda + 
 *                     \sin \rho \sin \lambda \cos \omega_0 - \omega)\f]
 *
 * where
 * \f$\lambda\f$ is the angular distance between the model centre 
 * \f$\vec{m}\f$ and the camera pointing direction \f$\vec{d}\f$.
 * The angle \f$\theta\f$ is used in the computation of the IRF (no
 * azimuthal dependence is so far implemented for the IRF computation).
 ***************************************************************************/
double cta_irf_radial_kern_omega::eval(const double& omega)
{
    // Compute PSF offset angle [radians]
    double delta = std::acos(m_cos_psf + m_sin_psf * std::cos(omega));
    
    // Compute true photon offset angle in camera system [radians]
    double offset = std::acos(m_cos_ph + m_sin_ph * std::cos(m_omega0 - omega));
    
    //TODO: Compute true photon azimuth angle in camera system [radians]
    double azimuth = 0.0;

    // Evaluate IRF
    double irf = m_rsp.aeff(offset, azimuth, m_zenith, m_azimuth, m_srcLogEng) *
                 m_rsp.psf(delta, offset, azimuth, m_zenith, m_azimuth, m_srcLogEng);

    // Optionally take energy dispersion into account
    if (m_rsp.use_edisp() && irf > 0.0) {
        irf *= m_rsp.edisp(m_obsEng, offset, azimuth, m_zenith, m_azimuth, m_srcLogEng);
    }
    
    // Compile option: Check for NaN/Inf
    #if defined(G_NAN_CHECK)
    if (gammalib::is_notanumber(irf) || gammalib::is_infinite(irf)) {
        std::cout << "*** ERROR: cta_irf_radial_kern_omega::eval";
        std::cout << "(omega=" << omega << "):";
        std::cout << " NaN/Inf encountered";
        std::cout << " (irf=" << irf;
        std::cout << ", delta=" << delta;
        std::cout << ", offset=" << offset;
        std::cout << ", azimuth=" << azimuth << ")";
        std::cout << std::endl;
    }
    #endif

    // Return
    return irf;
}


/***********************************************************************//**
 * @brief Kernel for zenith angle Npred integration or radial model
 *
 * @param[in] rho Radial model zenith angle (radians).
 *
 * Computes
 *
 * \f[
 *    K(\rho | E, t) = \sin \rho \times S_{\rm p}(\rho | E, t) \times
 *                     \int_{\omega_{\rm min}}^{\omega_{\rm max}} 
 *                     N_{\rm pred}(\rho,\omega) d\omega
 * \f]
 * 
 * The azimuth angle integration range 
 * \f$[\omega_{\rm min}, \omega_{\rm max}]\f$
 * is limited to an arc around the vector connecting the model centre to
 * the ROI centre. This limitation assures that the integration converges
 * properly.
 ***************************************************************************/
double cta_npred_radial_kern_rho::eval(const double& rho)
{
    // Initialise Npred value
    double npred = 0.0;

    // Continue only if rho is positive
    if (rho > 0.0) {

        // Compute half length of arc that lies within ROI+PSF radius (radians)
        double domega = 0.5 * gammalib::cta_roi_arclength(rho,
                                                          m_dist,
                                                          m_cos_dist,
                                                          m_sin_dist,
                                                          m_radius,
                                                          m_cos_radius);

        // Continue only if arc length is positive
        if (domega > 0.0) {

            // Compute omega integration range
            double omega_min = m_omega0 - domega;
            double omega_max = m_omega0 + domega;

            // Reduce rho by an infinite amount to avoid rounding errors
            // at the boundary of a sharp edged model
            double rho_kluge = rho - 1.0e-12;
            if (rho_kluge < 0.0) {
                rho_kluge = 0.0;
            }

            // Get radial model value
            double model = m_model.eval(rho_kluge, m_srcEng, m_srcTime);

            // Debug: test if model is non positive
            #if defined(G_DEBUG_MODEL_ZERO)
            if (model <= 0.0) {
                std::cout << "*** WARNING: cta_npred_radial_kern_rho::eval";
                std::cout << " zero model for (rho)=(";
                std::cout << rho*gammalib::rad2deg << ")";
                std::cout << " rho-r_model=" << (rho-m_model.theta_max());
                std::cout << " radians" << std::endl;
            }
            #endif

            // Continue only if we have a positive model value
            if (model > 0.0) {

                // Compute sine and cosine of offset angle
                double sin_rho = std::sin(rho);
                double cos_rho = std::cos(rho);

                // Setup phi integration kernel
                cta_npred_radial_kern_omega integrand(m_rsp,
                                                      m_srcEng,
                                                      m_srcTime,
                                                      m_obs,
                                                      m_rot,
                                                      sin_rho,
                                                      cos_rho);

                // Integrate over phi
                GIntegral integral(&integrand);
                integral.fixed_iter(m_iter);
                npred = integral.romberg(omega_min, omega_max, m_iter) *
                        sin_rho * model;

                // Debug: Check for NaN
                #if defined(G_NAN_CHECK)
                if (gammalib::is_notanumber(npred) || gammalib::is_infinite(npred)) {
                    std::cout << "*** ERROR: cta_npred_radial_kern_rho::eval";
                    std::cout << "(rho=" << rho << "):";
                    std::cout << " NaN/Inf encountered";
                    std::cout << " (npred=" << npred;
                    std::cout << ", model=" << model;
                    std::cout << ", omega=[" << omega_min << "," << omega_max << "]";
                    std::cout << ", sin_rho=" << sin_rho;
                    std::cout << ")" << std::endl;
                }
                #endif

            } // endif: model was positive

        } // endif: arc length was positive

    } // endif: rho was positive

    // Return Npred
    return npred;
}


/***********************************************************************//**
 * @brief Kernel for azimuth angle Npred integration of radial model
 *
 * @param[in] omega Azimuth angle (radians).
 *
 * @todo Re-consider formula for possible simplification (dumb matrix
 *       multiplication is definitely not the fastest way to do that
 *       computation).
 ***************************************************************************/
double cta_npred_radial_kern_omega::eval(const double& omega)
{
    // Compute sky direction vector in native coordinates
    double  cos_omega = std::cos(omega);
    double  sin_omega = std::sin(omega);
    GVector native(-cos_omega*m_sin_rho, sin_omega*m_sin_rho, m_cos_rho);

    // Rotate from native into celestial system
    GVector cel = m_rot * native;

    // Set sky direction
    GSkyDir srcDir;
    srcDir.celvector(cel);

    // Set Photon
    GPhoton photon(srcDir, m_srcEng, m_srcTime);

    // Compute point source Npred for this sky direction
    double npred = m_rsp.npred(photon, m_obs);

    // Debug: Check for NaN
    #if defined(G_NAN_CHECK)
    if (gammalib::is_notanumber(npred) || gammalib::is_infinite(npred)) {
        std::cout << "*** ERROR: cta_npred_radial_kern_omega::eval";
        std::cout << "(omega=" << omega << "):";
        std::cout << " NaN/Inf encountered";
        std::cout << " (npred=" << npred;
        std::cout << ", cos_omega=" << cos_omega;
        std::cout << ", sin_omega=" << sin_omega;
        std::cout << ")" << std::endl;
    }
    #endif

    // Return Npred
    return npred;
}


/*==========================================================================
 =                                                                         =
 =                Helper class methods for elliptical models               =
 =                                                                         =
 ==========================================================================*/

/***********************************************************************//**
 * @brief Kernel for elliptical model integration over model's zenith angle
 *
 * @param[in] rho Radial distance from model centre [radians].
 * @return Radial IRF integration kernel.
 *
 * Computes
 *
 * \f[
 *    K(\rho | E, t) = \sin \rho \times
 *                     \int_{\omega_{\rm min}}^{\omega_{\rm max}} 
 *                     S_{\rm p}(\rho, \omega | E, t) \, IRF(\rho, \omega)
 *                     d\omega
 * \f]
 *
 * where
 * \f$\omega\f$ is the azimuth angle with respect to the model centre,
 * counted counterclockwise from the vector connecting the model centre
 * to the observed photon direction, and
 * \f$\rho\f$ is the radial distance from the model centre.
 * \f$S_{\rm p}(\rho, \omega | E, t)\f$ is the elliptical source model
 * for a given true photon energy and photon arrival time,
 * \f$IRF(\rho, \omega)\f$ is the instrument response function.
 *
 * The method performs the required coordinate transformations from the
 * model system, spanned by \f$(\rho, \omega)\f$, to the system needed for
 * IRF computations. Furthermore, the method limits the integration range
 * to area where the ellipse intersects the IRF.
 ***************************************************************************/
double cta_irf_elliptical_kern_rho::eval(const double& rho)
{
    // Initialise result
    double irf = 0.0;

    // Continue only if rho is positive
    if (rho > 0.0) {

        // Compute half length of the arc (in radians) from a circle with
        // radius rho that intersects with the point spread function, defined
        // as a circle with maximum radius m_delta_max
        double domega = 0.5 * gammalib::cta_roi_arclength(rho,
                                                          m_rho_obs,
                                                          m_cos_rho_obs,
                                                          m_sin_rho_obs,
                                                          m_delta_max,
                                                          m_cos_delta_max);

        // Continue only if arc length is positive
        if (domega > 0.0) {

            // Precompute cosine and sine terms for azimuthal integration
            double cos_rho = std::cos(rho);
            double sin_rho = std::sin(rho);
            double cos_psf = cos_rho * m_cos_rho_obs;
            double sin_psf = sin_rho * m_sin_rho_obs;
            double cos_ph  = cos_rho * m_cos_rho_pnt;
            double sin_ph  = sin_rho * m_sin_rho_pnt;

            // Reduce rho by an infinite amount to avoid rounding errors
            // at the boundary of a sharp edged model (e.g. an elliptical
            // disk model)
            double rho_kluge = rho - 1.0e-12;
            if (rho_kluge < 0.0) {
                rho_kluge = 0.0;
            }

            // Setup integration kernel
            cta_irf_elliptical_kern_omega integrand(m_rsp,
                                                    m_model,
                                                    m_zenith,
                                                    m_azimuth,
                                                    m_srcEng,
                                                    m_srcTime,
                                                    m_srcLogEng,
                                                    m_obsEng,
                                                    m_posangle_obs,
                                                    m_omega_pnt,
                                                    rho_kluge,
                                                    cos_psf,
                                                    sin_psf,
                                                    cos_ph,
                                                    sin_ph);

            // Setup integrator
            GIntegral integral(&integrand);
            integral.fixed_iter(m_iter);

            // If the radius rho is not larger than the semiminor axis
            // boundary, the circle with that radius is fully contained in
            // the ellipse and we can just integrate over the relevant arc
            if (rho <= m_semiminor) {

                // Compute omega integration range
                double omega_min = -domega;
                double omega_max = +domega;

                // Integrate over omega
                irf = integral.romberg(omega_min, omega_max, m_iter) *
                      sin_rho;

            } // endif: circle comprised in ellipse

            // ... otherwise there are arcs that intersect with the Psf circle
            else {

                // Compute half the arc length (in radians) of a circle of
                // radius rho, centred on the model, that intersects with
                // the ellipse boundary
                double arg1 = 1.0 - (m_semiminor*m_semiminor) / (rho*rho);
                double arg2 = 1.0 - (m_semiminor*m_semiminor) /
                                    (m_semimajor*m_semimajor);
                double omega_width = std::acos(std::sqrt(arg1/arg2));

                // Continue only if the arclength is positive
                if (omega_width > 0.0) {

                    // Compute azimuth angle difference between ellipse
                    // position angle and position angle of observed
                    // photon in the model system. This angle will define
                    // the reference point around which the circle arc. Make
                    // sure that omega_0 is within [-pi,pi] thus that the omega
                    // intervals are between [-2pi,2pi]
                    double omega_0 = m_posangle - m_posangle_obs;
                    if (omega_0 > gammalib::pi) {
                        omega_0 -= gammalib::pi;
                    }
                    else if (omega_0 < -gammalib::pi) {
                        omega_0 += gammalib::pi;
                    }

                    // Compute azimuth angle intervals
                    double omega1_min = omega_0    - omega_width;
                    double omega1_max = omega_0    + omega_width;
                    double omega2_min = omega1_min + gammalib::pi;
                    double omega2_max = omega1_max + gammalib::pi;

                    // Limit intervals to the intersection of the ellipse with
                    // the Psf circle. This may lead to a split of intervals,
                    // and we gather all these intervals in a special interval
                    // pair containers
                    cta_omega_intervals intervals1 = 
                        gammalib::limit_omega(omega1_min, omega1_max, domega);
                    cta_omega_intervals intervals2 = 
                        gammalib::limit_omega(omega2_min, omega2_max, domega);

                    // Integrate over all intervals for omega1
                    for (int i = 0; i < intervals1.size(); ++i) {
                        double min = intervals1[i].first;
                        double max = intervals1[i].second;
                        irf       += integral.romberg(min, max, m_iter) * sin_rho;
                    }

                    // Integrate over all intervals for omega2
                    for (int i = 0; i < intervals2.size(); ++i) {
                        double min = intervals2[i].first;
                        double max = intervals2[i].second;
                        irf       += integral.romberg(min, max, m_iter) * sin_rho;
                    }

                } // endif: arc length was positive

            } // endelse: circle was not comprised in ellipse

            // Compile option: Check for NaN/Inf
            #if defined(G_NAN_CHECK)
            if (gammalib::is_notanumber(irf) || gammalib::is_infinite(irf)) {
                std::cout << "*** ERROR: cta_irf_elliptical_kern_rho";
                std::cout << "(rho=" << rho << "):";
                std::cout << " NaN/Inf encountered";
                std::cout << " (irf=" << irf;
                std::cout << ", domega=" << domega;
                std::cout << ", sin_rho=" << sin_rho << ")";
                std::cout << std::endl;
            }
            #endif

        } // endif: arc length was positive
    
    } // endif: rho was positive

    // Return result
    return irf;
}


/***********************************************************************//**
 * @brief Kernel for elliptical model integration over model's azimuth angle
 *
 * @param[in] omega Azimuth angle (radians).
 *
 * Computes
 *
 * \f[
 *    S_{\rm p}(\omega | \rho, E, t) \, IRF(\omega | \rho)
 * \f]
 *
 * where
 * \f$\omega\f$ is the azimuth angle with respect to the model centre,
 * counted counterclockwise from the vector connecting the model centre
 * to the observed photon direction, and
 * \f$\rho\f$ is the radial distance from the model centre.
 *
 * From the coordinates \f$(\rho,\omega)\f$ in the model system, the method
 * computes the angle between the true (\f$\vec{p}\f$) and observed
 * (\f$\vec{p'}\f$) photon arrival direction using
 * 
 * \f[\delta = \arccos(\cos \rho \cos \zeta + 
 *                     \sin \rho \sin \zeta \cos \omega)\f]
 *
 * where
 * \f$\zeta\f$ is the angular distance between the observed photon arrival
 * direction \f$\vec{p'}\f$ and the model centre \f$\vec{m}\f$. This angle
 * \f$\delta\f$ is used to compute the \f$PSF(\delta)\f$ value.
 *
 * The method computes also the angle \f$\theta\f$ between the observed
 * photon arrival direction \f$\vec{p'}\f$ and the camera pointing
 * \f$\vec{d}\f$ using
 *
 * \f[\theta = \arccos(\cos \rho \cos \lambda + 
 *                     \sin \rho \sin \lambda \cos \omega_0 - \omega)\f]
 *
 * where
 * \f$\lambda\f$ is the angular distance between the model centre 
 * \f$\vec{m}\f$ and the camera pointing direction \f$\vec{d}\f$.
 * The angle \f$\theta\f$ is used in the computation of the IRF (no
 * azimuthal dependence is so far implemented for the IRF computation).
 ***************************************************************************/
double cta_irf_elliptical_kern_omega::eval(const double& omega)
{
    // Initialise IRF value
    double irf = 0.0;

    // Compute azimuth angle in model coordinate system (radians)
    double omega_model = omega + m_posangle_obs;

    // Evaluate sky model
    double model = m_model.eval(m_rho, omega_model, m_srcEng, m_srcTime);

    // Debug: test if model is non positive
    #if defined(G_DEBUG_MODEL_ZERO)
    if (model <= 0.0) {
        double m_semiminor_rad = m_model.semiminor() * gammalib::deg2rad;
        double m_semimajor_rad = m_model.semimajor() * gammalib::deg2rad;
        double diff_angle      = omega_model - m_model.posangle() * gammalib::deg2rad;
        double cosinus         = std::cos(diff_angle);
        double sinus           = std::sin(diff_angle);
        double arg1            = m_semiminor_rad * cosinus;
        double arg2            = m_semimajor_rad * sinus;
        double r_ellipse       = m_semiminor_rad * m_semimajor_rad /
                                 std::sqrt(arg1*arg1 + arg2*arg2);
        std::cout << "*** WARNING: cta_irf_elliptical_kern_omega::eval";
        std::cout << " zero model for (rho,omega)=(";
        std::cout << m_rho*gammalib::rad2deg << ",";
        std::cout << omega*gammalib::rad2deg << ")";
        std::cout << " rho-r_ellipse=" << (m_rho-r_ellipse) << " radians";
        std::cout << std::endl;
    }
    #endif

    // Continue only if model is positive
    if (model > 0.0) {

        // Compute Psf offset angle [radians]
        double delta = std::acos(m_cos_psf + m_sin_psf * std::cos(omega));
    
        // Compute true photon offset and azimuth angle in camera system
        // [radians]
        double theta = std::acos(m_cos_ph + m_sin_ph * std::cos(m_omega_pnt - omega));
        double phi   = 0.0; //TODO: Implement IRF Phi dependence

        // Evaluate IRF * model
        irf = m_rsp.aeff(theta, phi, m_zenith, m_azimuth, m_srcLogEng) *
              m_rsp.psf(delta, theta, phi, m_zenith, m_azimuth, m_srcLogEng) *
              model;

        // Optionally take energy dispersion into account
        if (m_rsp.use_edisp() && irf > 0.0) {
            irf *= m_rsp.edisp(m_obsEng, theta, phi, 
                               m_zenith, m_azimuth, m_srcLogEng);
        }

        // Compile option: Check for NaN/Inf
        #if defined(G_NAN_CHECK)
        if (gammalib::is_notanumber(irf) || gammalib::is_infinite(irf)) {
            std::cout << "*** ERROR: cta_irf_elliptical_kern_omega::eval";
            std::cout << "(omega=" << omega << "):";
            std::cout << " NaN/Inf encountered";
            std::cout << " (irf=" << irf;
            std::cout << ", model=" << model;
            std::cout << ", delta=" << delta;
            std::cout << ", theta=" << theta;
            std::cout << ", phi=" << phi << ")";
            std::cout << std::endl;
        }
        #endif

    } // endif: model is positive

    // Return
    return irf;
}


/***********************************************************************//**
 * @brief Kernel for zenith angle Npred integration of elliptical model
 *
 * @param[in] rho Elliptical model offset angle (radians).
 *
 * Computes
 *
 * \f[
 *    K(\rho | E, t) = \sin \rho \times
 *                     \int_{\omega_{\rm min}}^{\omega_{\rm max}} 
 *                     S_{\rm p}(\rho,\omega | E, t) \,
 *                     N_{\rm pred}(\rho,\omega) d\omega
 * \f]
 *
 * where
 * \f$\omega\f$ is the azimuth angle with respect to the model centre,
 * counted counterclockwise from the vector connecting the model centre
 * to the ROI centre, and
 * \f$\rho\f$ is the radial distance from the model centre.
 * \f$S_{\rm p}(\rho, \omega | E, t)\f$ is the elliptical source model
 * for a given true photon energy and photon arrival time,
 * \f$N_{\rm pred}(\rho,\omega)\f$ is the data space integral over the
 * response function.
 *
 * The method performs the required coordinate transformations from the
 * model system, spanned by \f$(\rho, \omega)\f$, to the system needed for
 * Npred computations. Furthermore, the method limits the integration range
 * to area where the ellipse intersects the ROI.
 ***************************************************************************/
double cta_npred_elliptical_kern_rho::eval(const double& rho)
{
    // Initialise Npred value
    double npred = 0.0;

    // Continue only if rho is positive
    if (rho > 0.0) {

        // Compute half length of arc that lies within ROI+PSF radius (radians)
        double domega = 0.5 * gammalib::cta_roi_arclength(rho,
                                                          m_rho_roi,
                                                          m_cos_rho_roi,
                                                          m_sin_rho_roi,
                                                          m_radius_roi,
                                                          m_cos_radius_roi);

        // Continue only if arc length is positive
        if (domega > 0.0) {

            // Compute sine and cosine terms for azimuthal integration
            double sin_rho = std::sin(rho);
            double cos_rho = std::cos(rho);

            // Reduce rho by an infinite amount to avoid rounding errors
            // at the boundary of a sharp edged model (e.g. an elliptical
            // disk model)
            double rho_kluge = rho - 1.0e-12;
            if (rho_kluge < 0.0) {
                rho_kluge = 0.0;
            }

            // Setup phi integration kernel
            cta_npred_elliptical_kern_omega integrand(m_rsp,
                                                      m_model,
                                                      m_srcEng,
                                                      m_srcTime,
                                                      m_obs,
                                                      m_rot,
                                                      rho_kluge,
                                                      sin_rho,
                                                      cos_rho,
                                                      m_posangle_roi);

            // Setup integrator
            GIntegral integral(&integrand);
            integral.fixed_iter(m_iter);

            // If the radius rho is not larger than the semiminor axis
            // boundary, the circle with that radius is fully contained in
            // the ellipse and we can just integrate over the relevant arc
            if (rho <= m_semiminor) {

                // Compute omega integration range
                double omega_min = -domega;
                double omega_max = +domega;

                // Integrate over omega
                npred = integral.romberg(omega_min, omega_max, m_iter) *
                        sin_rho;

            } // endif: circle comprised in ellipse

            // ... otherwise there are arcs that intersect with the ROI
            // circle
            else {

                // Compute half the arc length (in radians) of a circle of
                // radius rho, centred on the model, that intersects with
                // the ellipse boundary
                double arg1 = 1.0 - (m_semiminor*m_semiminor) / (rho*rho);
                double arg2 = 1.0 - (m_semiminor*m_semiminor) /
                                    (m_semimajor*m_semimajor);
                double omega_width = std::acos(std::sqrt(arg1/arg2));

                // Continue only if the arclength is positive
                if (omega_width > 0.0) {

                    // Compute azimuth angle difference between ellipse
                    // position angle and position angle of ROI in the model
                    // system. This angle will define the reference point for
                    // the circle arcs. Make sure that omega_0 is within [-pi,pi]
                    // thus that the omega intervals are between [-2pi,2pi]
                    double omega_0 = m_posangle - m_posangle_roi;
                    if (omega_0 > gammalib::pi) {
                        omega_0 -= gammalib::pi;
                    }
                    else if (omega_0 < -gammalib::pi) {
                        omega_0 += gammalib::pi;
                    }

                    // Compute azimuth angle intervals
                    double omega1_min = omega_0    - omega_width;
                    double omega1_max = omega_0    + omega_width;
                    double omega2_min = omega1_min + gammalib::pi;
                    double omega2_max = omega1_max + gammalib::pi;

                    // Limit intervals to the intersection of the ellipse with
                    // the Psf circle. This may lead to a split of intervals,
                    // and we gather all these intervals in a special interval
                    // pair containers
                    cta_omega_intervals intervals1 = 
                        gammalib::limit_omega(omega1_min, omega1_max, domega);
                    cta_omega_intervals intervals2 = 
                        gammalib::limit_omega(omega2_min, omega2_max, domega);

                    // Integrate over all intervals for omega1
                    for (int i = 0; i < intervals1.size(); ++i) {
                        double min = intervals1[i].first;
                        double max = intervals1[i].second;
                        npred     += integral.romberg(min, max, m_iter) * sin_rho;
                    }

                    // Integrate over all intervals for omega2
                    for (int i = 0; i < intervals2.size(); ++i) {
                        double min = intervals2[i].first;
                        double max = intervals2[i].second;
                        npred     += integral.romberg(min, max, m_iter) * sin_rho;
                    }

                } // endif: arc length was positive

            } // endelse: circle was not comprised in ellipse

            // Debug: Check for NaN
            #if defined(G_NAN_CHECK)
            if (gammalib::is_notanumber(npred) || gammalib::is_infinite(npred)) {
                std::cout << "*** ERROR: cta_npred_elliptical_kern_rho::eval";
                std::cout << "(rho=" << rho << "):";
                std::cout << " NaN/Inf encountered";
                std::cout << " (npred=" << npred;
                std::cout << ", sin_rho=" << sin_rho;
                std::cout << ", cos_rho=" << cos_rho;
                std::cout << ")" << std::endl;
            }
            #endif

        } // endif: arc length was positive
    
    } // endif: rho was positive

    // Return Npred
    return npred;
}


/***********************************************************************//**
 * @brief Kernel for azimuth angle Npred integration of elliptical model
 *
 * @param[in] omega Azimuth angle (radians).
 *
 * Computes
 *
 * \f[
 *    S_{\rm p}(\omega | \rho, E, t) \, N_{\rm pred}(\omega | \rho)
 * \f]
 *
 * where
 * \f$\omega\f$ is the azimuth angle with respect to the model centre,
 * counted counterclockwise from the vector connecting the model centre
 * to the centre of the Region of Interest (ROI), and
 * \f$\rho\f$ is the radial distance from the model centre.
 *
 * @todo Npred computation goes over sky coordinates. This can maybe be
 *       optimized to reduce the number of coordinate transformations.
 * @todo Check whether the Npred omega argument is the right one.
 ***************************************************************************/
double cta_npred_elliptical_kern_omega::eval(const double& omega)
{
    // Initialise Npred value
    double npred = 0.0;

    // Compute azimuth angle in model coordinate system (radians)
    double omega_model = omega + m_posangle_roi;

    // Evaluate sky model
    double model = m_model.eval(m_rho, omega_model, m_srcEng, m_srcTime);

    // Debug: test if model is non positive
    #if defined(G_DEBUG_MODEL_ZERO)
    if (model <= 0.0) {
        double m_semiminor_rad = m_model.semiminor() * gammalib::deg2rad;
        double m_semimajor_rad = m_model.semimajor() * gammalib::deg2rad;
        double diff_angle      = omega_model - m_model.posangle() * gammalib::deg2rad;
        double cosinus         = std::cos(diff_angle);
        double sinus           = std::sin(diff_angle);
        double arg1            = m_semiminor_rad * cosinus;
        double arg2            = m_semimajor_rad * sinus;
        double r_ellipse       = m_semiminor_rad * m_semimajor_rad /
                                 std::sqrt(arg1*arg1 + arg2*arg2);
        std::cout << "*** WARNING: cta_npred_elliptical_kern_omega::eval";
        std::cout << " zero model for (rho,omega)=(";
        std::cout << m_rho*gammalib::rad2deg << ",";
        std::cout << omega*gammalib::rad2deg << ")";
        std::cout << " rho-r_ellipse=" << (m_rho-r_ellipse) << " radians";
        std::cout << std::endl;
    }
    #endif
    
    // Continue only if model is positive
    if (model > 0.0) {
    
        // Compute sky direction vector in native coordinates
        double  cos_omega = std::cos(omega_model);
        double  sin_omega = std::sin(omega_model);
        GVector native(-cos_omega*m_sin_rho, sin_omega*m_sin_rho, m_cos_rho);

        // Rotate from native into celestial system
        GVector cel = m_rot * native;

        // Set sky direction
        GSkyDir srcDir;
        srcDir.celvector(cel);

        // Set Photon
        GPhoton photon(srcDir, m_srcEng, m_srcTime);

        // Compute Npred for this sky direction
        npred = m_rsp.npred(photon, m_obs) * model;

        // Debug: Check for NaN
        #if defined(G_NAN_CHECK)
        if (gammalib::is_notanumber(npred) || gammalib::is_infinite(npred)) {
            std::cout << "*** ERROR: cta_npred_elliptical_kern_omega::eval";
            std::cout << "(omega=" << omega << "):";
            std::cout << " NaN/Inf encountered";
            std::cout << " (npred=" << npred;
            std::cout << ", model=" << model;
            std::cout << ", cos_omega=" << cos_omega;
            std::cout << ", sin_omega=" << sin_omega;
            std::cout << ")" << std::endl;
        }
        #endif

    } // endif: sky intensity was positive
    
    // Return Npred
    return npred;
}


/*==========================================================================
 =                                                                         =
 =                  Helper class methods for diffuse models                =
 =                                                                         =
 ==========================================================================*/

/***********************************************************************//**
 * @brief Kernel for IRF offest angle integration of the diffuse source model
 *
 * @param[in] theta Offset angle with respect to observed photon direction
 *                  (radians).
 *
 * Computes
 *
 * \f[
 *    K(\theta | E, t) = \sin \theta \times PSF(\theta)
 *                       \int_{0}^{2\pi}
 *                       S_{\rm p}(\theta, \phi | E, t) \,
 *                       Aeff(\theta, \phi) \,
 *                       Edisp(\theta, \phi) d\phi
 * \f]
 *
 * The PSF is assumed to be azimuthally symmetric, hence the PSF is computed
 * outside the azimuthal integration.
 *
 * Note that the integration is only performed for \f$\theta>0\f$. Otherwise
 * zero is returned.
 ***************************************************************************/
double cta_irf_diffuse_kern_theta::eval(const double& theta)
{
    // Initialise result
    double irf = 0.0;

    // Continue only if offset angle is positive
    if (theta > 0.0) {

        // Get PSF value. We can do this externally to the azimuthal
        // integration as the PSF is so far azimuthally symmetric. Once
        // we introduce asymmetries, we have to move this done into the
        // Phi kernel method/
        double psf = m_rsp.psf(theta, m_theta, m_phi, m_zenith, m_azimuth, m_srcLogEng);

        // Continue only if PSF is positive
        if (psf > 0.0) {

            // Precompute terms needed for the computation of the angular
            // distance between the true photon direction and the pointing
            // direction (i.e. the camera centre)
            double sin_theta = std::sin(theta);
            double cos_theta = std::cos(theta);
            double sin_ph    = sin_theta * m_sin_eta;
            double cos_ph    = cos_theta * m_cos_eta;

            // Setup kernel for azimuthal integration
            cta_irf_diffuse_kern_phi integrand(m_rsp,
                                               m_model,
                                               m_zenith,
                                               m_azimuth,
                                               m_srcEng,
                                               m_srcTime,
                                               m_srcLogEng,
                                               m_obsEng,
                                               m_rot,
                                               sin_theta,
                                               cos_theta,
                                               sin_ph,
                                               cos_ph);
            // Integrate over phi
            GIntegral integral(&integrand);
            integral.fixed_iter(m_iter);
            irf = integral.romberg(0.0, gammalib::twopi) * psf * sin_theta;
            #if defined(G_DEBUG_INTEGRAL)
            if (!integral.isvalid()) {
                std::cout << "cta_irf_diffuse_kern_theta(theta=";
                std::cout << theta*gammalib::rad2deg << " deg) psf=";
                std::cout << psf << ":" << std::endl;
                std::cout << integral.print() << std::endl;
            }
            #endif

            // Compile option: Check for NaN/Inf
            #if defined(G_NAN_CHECK)
            if (gammalib::is_notanumber(irf) || gammalib::is_infinite(irf)) {
                std::cout << "*** ERROR: cta_irf_diffuse_kern_theta";
                std::cout << "(theta=" << theta << "):";
                std::cout << " NaN/Inf encountered";
                std::cout << " (irf=" << irf;
                std::cout << ", psf=" << psf;
                std::cout << ", sin_theta=" << sin_theta;
                std::cout << ", cos_theta=" << cos_theta;
                std::cout << ", sin_ph=" << sin_ph;
                std::cout << ", cos_ph=" << cos_ph;
                std::cout << ")";
                std::cout << std::endl;
            }
            #endif

        } // endif: PSF was positive

    } // endif: offset angle was positive

    // Return result
    return irf;
}


/***********************************************************************//**
 * @brief Kernel for IRF azimuth angle integration of the diffuse source model
 *
 * @param[in] phi Azimuth angle around observed photon direction (radians).
 *
 * Computes
 *
 * \f[
 *    S_{\rm p}(\theta, \phi | E, t) \,
 *    Aeff(\theta, \phi) \,
 *    Edisp(\theta, \phi)
 * \f]
 *
 * As the coordinates \f$(\theta, \phi)\f$ are given in the reference frame
 * of the observed photon direction, some coordinate transformations have
 * to be performed.
 *
 * First, \f$(\theta, \phi)\f$ are transformed into the celestial reference
 * frame using the rotation matrix.
 *
 * Then, the offset angle of the true photon direction is computed in the
 * camera system (so far we do not compute the azimuth angle as we assume an
 * azimuthally symmetric response).
 *
 * @todo Optimize computation of sky direction in native coordinates
 * @todo Implement azimuth angle computation of true photon in camera
 * @todo Replace (theta,phi) by (delta,alpha)
 ***************************************************************************/
double cta_irf_diffuse_kern_phi::eval(const double& phi)
{
    // Initialise result
    double irf = 0.0;

    // Compute sine and cosine of azimuth angle
    double sin_phi = std::sin(phi);
    double cos_phi = std::cos(phi);

    // Compute sky direction vector in native coordinates
    GVector native(-cos_phi*m_sin_theta, sin_phi*m_sin_theta, m_cos_theta);

    // Rotate from native into celestial system
    GVector cel = m_rot * native;

    // Set sky direction
    GSkyDir srcDir;
    srcDir.celvector(cel);

    // Get sky intensity for this sky direction
    double intensity = m_model.eval(GPhoton(srcDir, m_srcEng, m_srcTime));

    // Continue only if sky intensity is positive
    if (intensity > 0.0) {

        // Compute true photon offset angle in camera system [radians]
        double offset = std::acos(m_cos_ph + m_sin_ph * cos_phi);

        //TODO: Compute true photon azimuth angle in camera system [radians]
        double azimuth = 0.0;

        // Evaluate model times the effective area
        irf = intensity *
              m_rsp.aeff(offset, azimuth, m_zenith, m_azimuth, m_srcLogEng);

        // Optionally take energy dispersion into account
        if (m_rsp.use_edisp() && irf > 0.0) {
            irf *= m_rsp.edisp(m_obsEng, offset, azimuth,
                               m_zenith, m_azimuth, m_srcLogEng);
        }

        // Compile option: Check for NaN/Inf
        #if defined(G_NAN_CHECK)
        if (gammalib::is_notanumber(irf) || gammalib::is_infinite(irf)) {
            std::cout << "*** ERROR: cta_irf_diffuse_kern_phi::eval";
            std::cout << "(phi=" << phi << "):";
            std::cout << " NaN/Inf encountered";
            std::cout << " (irf=" << irf;
            std::cout << ", intensity=" << intensity;
            std::cout << ", offset=" << offset;
            std::cout << ", azimuth=" << azimuth;
            std::cout << ")";
            std::cout << std::endl;
        }
        #endif

    } // endif: sky intensity was positive

    // Return
    return irf;
}


/***********************************************************************//**
 * @brief Kernel for Npred offest angle integration of diffuse model
 *
 * @param[in] theta Offset angle with respect to ROI centre (radians).
 *
 * Computes
 *
 * \f[
 *    K(\theta | E, t) = \sin \theta \times
 *                       \int_{0}^{2\pi}
 *                       S_{\rm p}(\theta, \phi | E, t) \,
 *                       N_{\rm pred}(\theta, \phi) d\phi
 * \f]
 * 
 * This method integrates a diffuse model for a given offset angle with
 * respect to the ROI centre over all azimuth angles (from 0 to 2pi). The
 * integration is only performed for positive offset angles, otherwise 0 is
 * returned.
 *
 * Integration is done using the Romberg algorithm. The integration kernel
 * is defined by the helper class cta_npred_diffuse_kern_phi.
 *
 * Note that the integration precision was adjusted trading-off between
 * computation time and computation precision. A value of 1e-4 was judged
 * appropriate.
 ***************************************************************************/
double cta_npred_diffuse_kern_theta::eval(const double& theta)
{
    // Initialise Npred value
    double npred = 0.0;

    // Continue only if offset angle is positive
    if (theta > 0.0) {

        // Compute sine of offset angle
        double sin_theta = std::sin(theta);

        // Setup phi integration kernel
        cta_npred_diffuse_kern_phi integrand(m_rsp,
                                             m_model,
                                             m_srcEng,
                                             m_srcTime,
                                             m_obs,
                                             m_rot,
                                             theta,
                                             sin_theta);

        // Integrate over phi
        GIntegral integral(&integrand);
        integral.fixed_iter(m_iter);
        npred = integral.romberg(0.0, gammalib::twopi) * sin_theta;
        #if defined(G_DEBUG_INTEGRAL)
        if (!integral.isvalid()) {
            std::cout << "cta_npred_diffuse_kern_theta(theta=";
            std::cout << theta*gammalib::rad2deg << " deg):" << std::endl;
            std::cout << integral.print() << std::endl;
        }
        #endif

        // Debug: Check for NaN
        #if defined(G_NAN_CHECK)
        if (gammalib::is_notanumber(npred) || gammalib::is_infinite(npred)) {
            std::cout << "*** ERROR: cta_npred_radial_kern_theta::eval";
            std::cout << "(theta=" << theta << "):";
            std::cout << " NaN/Inf encountered";
            std::cout << " (npred=" << npred;
            std::cout << ", sin_theta=" << sin_theta;
            std::cout << ")" << std::endl;
        }
        #endif

    } // endif: offset angle was positive

    // Return Npred
    return npred;
}


/***********************************************************************//**
 * @brief Kernel for Npred azimuth angle integration of diffuse model
 *
 * @param[in] phi Azimuth angle with respect to ROI centre (radians).
 *
 * Computes
 *
 * \f[
 *    S_{\rm p}(\theta, \phi | E, t) \, N_{\rm pred}(\theta, \phi)
 * \f]
 *
 * @todo Re-consider formula for possible simplification (dumb matrix
 *       multiplication is definitely not the fastest way to do that
 *       computation).
 ***************************************************************************/
double cta_npred_diffuse_kern_phi::eval(const double& phi)
{
    // Initialise Npred value
    double npred = 0.0;

    // Compute sky direction vector in native coordinates
    double  cos_phi = std::cos(phi);
    double  sin_phi = std::sin(phi);
    GVector native(-cos_phi*m_sin_theta, sin_phi*m_sin_theta, m_cos_theta);

    // Rotate from native into celestial system
    GVector cel = m_rot * native;

    // Set sky direction
    GSkyDir srcDir;
    srcDir.celvector(cel);

    // Set Photon
    GPhoton photon(srcDir, m_srcEng, m_srcTime);

    // Get sky intensity for this photon
    double intensity = m_model.eval(photon);

    // Continue only if sky intensity is positive
    if (intensity > 0.0) {

        // Compute Npred for this sky direction
        npred = m_rsp.npred(photon, m_obs) * intensity;

        // Debug: Check for NaN
        #if defined(G_NAN_CHECK)
        if (gammalib::is_notanumber(npred) || gammalib::is_infinite(npred)) {
            std::cout << "*** ERROR: cta_npred_diffuse_kern_phi::eval";
            std::cout << "(phi=" << phi << "):";
            std::cout << " NaN/Inf encountered";
            std::cout << " (npred=" << npred;
            std::cout << ", intensity=" << intensity;
            std::cout << ", cos_phi=" << cos_phi;
            std::cout << ", sin_phi=" << sin_phi;
            std::cout << ")" << std::endl;
        }
        #endif

    } // endif: sky intensity was positive

    // Return Npred
    return npred;
}


/*==========================================================================
 =                                                                         =
 =                Helper class methods for stacked analysis                =
 =                                                                         =
 ==========================================================================*/

/***********************************************************************//**
 * @brief Kernel for radial model integration over zenith angle
 *
 * @param[in] rho Radial distance from model centre (radians).
 * @return Integration kernel.
 *
 * Computes the integration kernel
 *
 * \f[
 *    K(\rho | E, t) = \sin \rho \times
 *                     S_{\rm p}(\rho | E, t) \times
 *                     \int_{\omega} PSF(\rho, \omega) d\omega
 * \f]
 *
 * where
 * \f$\omega\f$ is the azimuth angle with respect to the model centre,
 * counted counterclockwise from the vector connecting the model centre
 * to the observed photon direction, and
 * \f$\rho\f$ is the radial distance from the model centre.
 * \f$S_{\rm p}(\rho | E, t)\f$ is the radial source model
 * for a given true photon energy and photon arrival time,
 * \f$PSF(\rho, \omega)\f$ is the point spread function.
 ***************************************************************************/
double cta_psf_radial_kern_rho::eval(const double& rho)
{
    // Initialise result
    double irf = 0.0;

    // Continue only if rho is positive
    if (rho > 0.0) {

        // Compute half length of the arc (in radians) from a circle with
        // radius rho that intersects with the point spread function, defined
        // as a circle with maximum radius m_delta_max
        double domega = 0.5 * gammalib::cta_roi_arclength(rho,
                                                          m_rho_obs,
                                                          m_cos_rho_obs,
                                                          m_sin_rho_obs,
                                                          m_delta_max,
                                                          m_cos_delta_max);

        // Continue only if arc length is positive
        if (domega > 0.0) {

            // Reduce rho by an infinite amount to avoid rounding errors
            // at the boundary of a sharp edged model
            double rho_kluge = rho - 1.0e-12;
            if (rho_kluge < 0.0) {
                rho_kluge = 0.0;
            }

            // Evaluate sky model
            double model = m_model->eval(rho_kluge, m_srcEng, m_srcTime);

            // Debug: test if model is non positive
            #if defined(G_DEBUG_MODEL_ZERO)
            if (model <= 0.0) {
                std::cout << "*** WARNING: cta_psf_radial_kern_rho::eval";
                std::cout << " zero model for (rho)=(";
                std::cout << rho*gammalib::rad2deg << ")";
                std::cout << " rho-r_model=" << (rho-m_model->theta_max());
                std::cout << " radians" << std::endl;
            }
            #endif

            // Continue only if model is positive
            if (model > 0.0) {

                // Compute omega integration range
                double omega_min = -domega;
                double omega_max = +domega;

                // Precompute cosine and sine terms for azimuthal integration
                double cos_rho = std::cos(rho);
                double sin_rho = std::sin(rho);
                double cos_psf = cos_rho * m_cos_rho_obs;
                double sin_psf = sin_rho * m_sin_rho_obs;

                // Setup integration kernel
                cta_psf_radial_kern_omega integrand(m_rsp,
                                                    m_model,
                                                    m_srcDir,
                                                    m_srcEng,
                                                    m_srcTime,
                                                    cos_psf,
                                                    sin_psf);

                // Setup integrator
                GIntegral integral(&integrand);
                integral.fixed_iter(m_iter);

                // Integrate over omega
                irf = integral.romberg(omega_min, omega_max, m_iter) *
                      model * sin_rho;

                // Compile option: Check for NaN/Inf
                #if defined(G_NAN_CHECK)
                if (gammalib::is_notanumber(irf) || gammalib::is_infinite(irf)) {
                    std::cout << "*** ERROR: cta_psf_radial_kern_rho";
                    std::cout << "(rho=" << rho << "):";
                    std::cout << " NaN/Inf encountered";
                    std::cout << " (irf=" << irf;
                    std::cout << ", domega=" << domega;
                    std::cout << ", model=" << model;
                    std::cout << ", sin_rho=" << sin_rho << ")";
                    std::cout << std::endl;
                }
                #endif

            } // endif: model was positive

        } // endif: arclength was positive

    } // endif: rho was positive

    // Return result
    return irf;
}


/***********************************************************************//**
 * @brief Kernel for radial model integration over azimuth angle
 *
 * @param[in] omega Azimuth angle (radians).
 *
 * Computes
 *
 * \f[
 *    K(\omega | \rho, E, t) = PSF(\omega | \rho)
 * \f]
 *
 * where
 * \f$\omega\f$ is the azimuth angle with respect to the model centre,
 * counted counterclockwise from the vector connecting the model centre
 * to the observed photon direction, and
 * \f$\rho\f$ is the radial distance from the model centre.
 *
 * From the coordinates \f$(\rho,\omega)\f$ in the model system, the method
 * computes the angle between the true (\f$\vec{p}\f$) and observed
 * (\f$\vec{p'}\f$) photon arrival direction using
 * 
 * \f[\delta = \arccos(\cos \rho \cos \rho_{\rm obs} + 
 *                     \sin \rho \sin \rho_{\rm obs} \cos \omega)\f]
 *
 * where
 * \f$\rho_{\rm obs}\f$ is the angular distance between the observed photon
 * arrival direction \f$\vec{p'}\f$ and the model centre \f$\vec{m}\f$.
 * \f$\delta\f$ is used to compute the value of the point spread function.
 ***************************************************************************/
double cta_psf_radial_kern_omega::eval(const double& omega)
{
    // Initialise Irf value
    double irf = 0.0;

    // Compute Psf offset angle (radians)
    double delta = std::acos(m_cos_psf + m_sin_psf * std::cos(omega));

    // Evaluate Psf * model for this delta
    irf = m_rsp->psf()(m_srcDir, delta, m_srcEng);

    // Compile option: Check for NaN/Inf
    #if defined(G_NAN_CHECK)
    if (gammalib::is_notanumber(irf) || gammalib::is_infinite(irf)) {
        std::cout << "*** ERROR: cta_psf_radial_kern_omega::eval";
        std::cout << "(omega=" << omega << "):";
        std::cout << " NaN/Inf encountered";
        std::cout << " (irf=" << irf;
        std::cout << ", delta=" << delta;
        std::cout << ", omega=" << omega << ")";
        std::cout << std::endl;
    }
    #endif

    // Return
    return irf;
}


/***********************************************************************//**
 * @brief Kernel for PSF integration of radial model
 *
 * @param[in] delta PSF offset angle (radians).
 * @return Azimuthally integrated product between PSF and radial model.
 *
 * Computes the azimuthally integrated product of point spread function and
 * the radial model intensity. As the PSF is azimuthally symmetric, it is
 * not included in the azimuthally integration, but just multiplied on the
 * azimuthally integrated model. The method returns thus
 *
 * \f[
 *    {\rm PSF}(\delta) \times
 *    \int_0^{2\pi} {\rm M}(\delta, \phi) \sin \delta {\rm d}\phi
 * \f]
 *
 * where \f${\rm M}(\delta, \phi)\f$ is the radial model in the coordinate
 * system of the point spread function, defined by the angle \f$\delta\f$
 * between the true and the measured photon direction and the azimuth angle
 * \f$\phi\f$ around the measured photon direction.
 ***************************************************************************/
double cta_psf_radial_kern_delta::eval(const double& delta)
{
    // Initialise value
    double value = 0.0;

    // If we're at the Psf peak the model is zero (due to the sin(delta)
    // term. We thus only integrate for positive deltas.
    if (delta > 0.0) {

        // Get Psf for this delta
        double psf = m_rsp->psf()(m_srcDir, delta, m_srcEng);

        // Continue only if Psf is positive
        if (psf > 0.0) {

            // Compute half length of the arc (in radians) from a circle with
            // radius delta that intersects with the model, defined as a circle
            // with maximum radius m_theta_max
            double dphi = 0.5 * gammalib::cta_roi_arclength(delta,
                                                            m_delta_mod,
                                                            m_cos_delta_mod,
                                                            m_sin_delta_mod,
                                                            m_theta_max,
                                                            m_cos_theta_max);

            // Continue only if arc length is positive
            if (dphi > 0.0) {

                // Compute phi integration range
                double phi_min = -dphi;
                double phi_max = +dphi;

                // Precompute cosine and sine terms for azimuthal integration
                double sin_delta = std::sin(delta);
                double cos_delta = std::cos(delta);
                double sin_fact  = sin_delta * m_sin_delta_mod;
                double cos_fact  = cos_delta * m_cos_delta_mod;

                // Setup kernel for azimuthal integration of the spatial model
                cta_psf_radial_kern_phi integrand(m_model,
                                                  m_srcEng,
                                                  m_srcTime,
                                                  sin_fact,
                                                  cos_fact);

                // Setup integrator
                GIntegral integral(&integrand);
                integral.fixed_iter(m_iter);

                // Integrate over azimuth
                value = integral.romberg(phi_min, phi_max, m_iter) *
                        psf * sin_delta;

                // Debug: Check for NaN
                #if defined(G_NAN_CHECK)
                if (gammalib::is_notanumber(value) || gammalib::is_infinite(value)) {
                    std::cout << "*** ERROR: cta_psf_radial_kern_delta::eval";
                    std::cout << "(delta=" << delta << "):";
                    std::cout << " NaN/Inf encountered";
                    std::cout << " (value=" << value;
                    std::cout << ")" << std::endl;
                }
                #endif

            } // endif: Psf value was positive

        } // endif: arc length was positive

    } // endif: delta was positive

    // Return kernel value
    return value;
}


/***********************************************************************//**
 * @brief Kernel for azimuthal radial model integration
 *
 * @param[in] phi Azimuth angle (radians).
 * @return Radial model value.
 *
 * Computes the value of the radial model at the position \f$(\delta,\phi)\f$
 * given in point spread function coordinates. The \f$\theta\f$ angle of the
 * radial model is computed using
 *
 * \f[
 *    \theta = \arccos \left( \cos \delta \cos \zeta +
 *                            \sin \delta \sin \zeta \cos \phi \right)
 * \f]
 *
 * where \f$\delta\f$ is the angle between true and measured photon
 * direction, \f$\zeta\f$ is the angle between model centre and measured
 * photon direction, and \f$\phi\f$ is the azimuth angle with respect to the
 * measured photon direction, where \f$\phi=0\f$ corresponds to the 
 * connecting line between model centre and measured photon direction.
 ***************************************************************************/
double cta_psf_radial_kern_phi::eval(const double& phi)
{
    // Compute radial model theta angle
    double theta = std::acos(m_cos_fact + m_sin_fact * std::cos(phi));

    // Reduce theta by an infinite amount to avoid rounding errors at the
    // boundary of a sharp edged model
    double theta_kluge = theta - 1.0e-12;
    if (theta_kluge < 0.0) {
        theta_kluge = 0.0;
    }

    // Get radial model value
    double value = m_model->eval(theta_kluge, m_srcEng, m_srcTime); 

    // Debug: test if model is non positive
    #if defined(G_DEBUG_MODEL_ZERO)
    if (value <= 0.0) {
        std::cout << "*** WARNING: cta_psf_radial_kern_phi::eval";
        std::cout << " zero model for (phi)=(";
        std::cout << phi*gammalib::rad2deg << ")";
        std::cout << " theta-r_model=" << (theta-m_model->theta_max());
        std::cout << " radians" << std::endl;
    }
    #endif

    // Debug: Check for NaN
    #if defined(G_NAN_CHECK)
    if (gammalib::is_notanumber(value) || gammalib::is_infinite(value)) {
        std::cout << "*** ERROR: cta_psf_radial_kern_phi::eval";
        std::cout << "(phi=" << phi << "):";
        std::cout << " NaN/Inf encountered";
        std::cout << " (value=" << value;
        std::cout << ")" << std::endl;
    }
    #endif

    // Return kernel value
    return value;
}


/***********************************************************************//**
 * @brief Kernel for elliptical model integration over zenith angle
 *
 * @param[in] rho Radial distance from model centre (radians).
 * @return Integration kernel.
 *
 * Computes the integration kernel
 *
 * \f[
 *    K(\rho | E, t) = \sin \rho \times
 *                     \int_{\omega} 
 *                     S_{\rm p}(\rho, \omega | E, t) \, PSF(\rho, \omega)
 *                     d\omega
 * \f]
 *
 * where
 * \f$\omega\f$ is the azimuth angle with respect to the model centre,
 * counted counterclockwise from the vector connecting the model centre
 * to the observed photon direction, and
 * \f$\rho\f$ is the radial distance from the model centre.
 * \f$S_{\rm p}(\rho, \omega | E, t)\f$ is the elliptical source model
 * for a given true photon energy and photon arrival time,
 * \f$PSF(\rho, \omega)\f$ is the point spread function.
 * The integration is over the \f$\omega\f$ values that are comprised within
 * the ellipse boundaries.
 ***************************************************************************/
double cta_psf_elliptical_kern_rho::eval(const double& rho)
{
    // Initialise result
    double irf = 0.0;

    // Continue only if rho is positive
    if (rho > 0.0) {

        // Compute half length of the arc (in radians) from a circle with
        // radius rho that intersects with the point spread function, defined
        // as a circle with maximum radius m_delta_max
        double domega = 0.5 * gammalib::cta_roi_arclength(rho,
                                                          m_rho_obs,
                                                          m_cos_rho_obs,
                                                          m_sin_rho_obs,
                                                          m_delta_max,
                                                          m_cos_delta_max);

        // Continue only if arc length is positive
        if (domega > 0.0) {

            // Precompute cosine and sine terms for azimuthal integration
            double cos_rho = std::cos(rho);
            double sin_rho = std::sin(rho);
            double cos_psf = cos_rho * m_cos_rho_obs;
            double sin_psf = sin_rho * m_sin_rho_obs;

            // Reduce rho by an infinite amount to avoid rounding errors
            // at the boundary of a sharp edged model (e.g. an elliptical
            // disk model)
            double rho_kluge = rho - 1.0e-12;
            if (rho_kluge < 0.0) {
                rho_kluge = 0.0;
            }

            // Setup integration kernel
            cta_psf_elliptical_kern_omega integrand(m_rsp,
                                                    m_model,
                                                    m_srcDir,
                                                    m_srcEng,
                                                    m_srcTime,
                                                    m_posangle_obs,
                                                    rho_kluge,
                                                    cos_psf,
                                                    sin_psf);

            // Setup integrator
            GIntegral integral(&integrand);
            integral.fixed_iter(m_iter);

            // If the radius rho is not larger than the semiminor axis
            // boundary, the circle with that radius is fully contained in
            // the ellipse and we can just integrate over the relevant arc
            if (rho <= m_semiminor) {

                // Compute omega integration range
                double omega_min = -domega;
                double omega_max = +domega;

                // Integrate over omega
                irf = integral.romberg(omega_min, omega_max, m_iter) *
                      sin_rho;

            } // endif: circle comprised in ellipse

            // ... otherwise there are arcs that intersect with the Psf circle
            else {

                // Compute half the arc length (in radians) of a circle of
                // radius rho, centred on the model, that intersects with
                // the ellipse boundary
                double arg1 = 1.0 - (m_semiminor*m_semiminor) / (rho*rho);
                double arg2 = 1.0 - (m_semiminor*m_semiminor) /
                                    (m_semimajor*m_semimajor);
                double omega_width = std::acos(std::sqrt(arg1/arg2));

                // Continue only if the arclength is positive
                if (omega_width > 0.0) {

                    // Compute azimuth angle difference between ellipse
                    // position angle and position angle of observed
                    // photon in the model system. This angle will define
                    // the reference point around which the circle arc. Make
                    // sure that omega_0 is within [-pi,pi] thus that the omega
                    // intervals are between [-2pi,2pi]
                    double omega_0 = m_posangle - m_posangle_obs;
                    if (omega_0 > gammalib::pi) {
                        omega_0 -= gammalib::pi;
                    }
                    else if (omega_0 < -gammalib::pi) {
                        omega_0 += gammalib::pi;
                    }

                    // Compute azimuth angle intervals
                    double omega1_min = omega_0    - omega_width;
                    double omega1_max = omega_0    + omega_width;
                    double omega2_min = omega1_min + gammalib::pi;
                    double omega2_max = omega1_max + gammalib::pi;

                    // Limit intervals to the intersection of the ellipse with
                    // the Psf circle. This may lead to a split of intervals,
                    // and we gather all these intervals in a special interval
                    // pair containers
                    cta_omega_intervals intervals1 = 
                        gammalib::limit_omega(omega1_min, omega1_max, domega);
                    cta_omega_intervals intervals2 = 
                        gammalib::limit_omega(omega2_min, omega2_max, domega);

                    // Integrate over all intervals for omega1
                    for (int i = 0; i < intervals1.size(); ++i) {
                        double min = intervals1[i].first;
                        double max = intervals1[i].second;
                        irf       += integral.romberg(min, max, m_iter) * sin_rho;
                    }

                    // Integrate over all intervals for omega2
                    for (int i = 0; i < intervals2.size(); ++i) {
                        double min = intervals2[i].first;
                        double max = intervals2[i].second;
                        irf       += integral.romberg(min, max, m_iter) * sin_rho;
                    }

                } // endif: arc length was positive

            } // endelse: circle was not comprised in ellipse

            // Compile option: Check for NaN/Inf
            #if defined(G_NAN_CHECK)
            if (gammalib::is_notanumber(irf) || gammalib::is_infinite(irf)) {
                std::cout << "*** ERROR: cta_psf_elliptical_kern_rho";
                std::cout << "(rho=" << rho << "):";
                std::cout << " NaN/Inf encountered";
                std::cout << " (irf=" << irf;
                std::cout << ", domega=" << domega;
                std::cout << ", sin_rho=" << sin_rho << ")";
                std::cout << std::endl;
            }
            #endif

        } // endif: arc length was positive
    
    } // endif: rho was positive

    // Return result
    return irf;
}


/***********************************************************************//**
 * @brief Kernel for elliptical model integration over azimuth angle
 *
 * @param[in] omega Azimuth angle (radians).
 *
 * Computes
 *
 * \f[
 *    K(\omega | \rho, E, t) = S_{\rm p}(\omega | \rho, E, t) \,
 *                             PSF(\omega | \rho)
 * \f]
 *
 * where
 * \f$\omega\f$ is the azimuth angle with respect to the model centre,
 * counted counterclockwise from the vector connecting the model centre
 * to the observed photon direction, and
 * \f$\rho\f$ is the radial distance from the model centre.
 *
 * From the coordinates \f$(\rho,\omega)\f$ in the model system, the method
 * computes the angle between the true (\f$\vec{p}\f$) and observed
 * (\f$\vec{p'}\f$) photon arrival direction using
 * 
 * \f[\delta = \arccos(\cos \rho \cos \rho_{\rm obs} + 
 *                     \sin \rho \sin \rho_{\rm obs} \cos \omega)\f]
 *
 * where
 * \f$\rho_{\rm obs}\f$ is the angular distance between the observed photon
 * arrival direction \f$\vec{p'}\f$ and the model centre \f$\vec{m}\f$.
 * \f$\delta\f$ is used to compute the value of the point spread function.
 ***************************************************************************/
double cta_psf_elliptical_kern_omega::eval(const double& omega)
{
    // Initialise Irf value
    double irf = 0.0;

    // Compute azimuth angle in model coordinate system (radians)
    double omega_model = omega + m_posangle_obs;

    // Evaluate sky model
    double model = m_model->eval(m_rho, omega_model, m_srcEng, m_srcTime);

    // Debug: test if model is non positive
    #if defined(G_DEBUG_MODEL_ZERO)
    if (model <= 0.0) {
        double semiminor_rad = m_model->semiminor() * gammalib::deg2rad;
        double semimajor_rad = m_model->semimajor() * gammalib::deg2rad;
        double diff_angle    = omega_model - m_model->posangle() * gammalib::deg2rad;
        double cosinus       = std::cos(diff_angle);
        double sinus         = std::sin(diff_angle);
        double arg1          = semiminor_rad * cosinus;
        double arg2          = semimajor_rad * sinus;
        double r_ellipse     = semiminor_rad * semimajor_rad /
                               std::sqrt(arg1*arg1 + arg2*arg2);
        std::cout << "*** WARNING: cta_psf_elliptical_kern_omega::eval";
        std::cout << " zero model for (rho,omega)=";
        std::cout << m_rho*gammalib::rad2deg << ",";
        std::cout << omega*gammalib::rad2deg << ")";
        std::cout << " rho-r_ellipse=" << (m_rho-r_ellipse) << " radians";
        std::cout << std::endl;
    }
    #endif

    // Continue only if model is positive
    if (model > 0.0) {

        // Compute Psf offset angle (radians)
        double delta = std::acos(m_cos_psf + m_sin_psf * std::cos(omega));

        // Evaluate Psf * model for this delta
        irf = m_rsp->psf()(m_srcDir, delta, m_srcEng) * model;

        // Compile option: Check for NaN/Inf
        #if defined(G_NAN_CHECK)
        if (gammalib::is_notanumber(irf) || gammalib::is_infinite(irf)) {
            std::cout << "*** ERROR: cta_psf_elliptical_kern_omega::eval";
            std::cout << "(omega=" << omega << "):";
            std::cout << " NaN/Inf encountered";
            std::cout << " (irf=" << irf;
            std::cout << ", model=" << model;
            std::cout << ", delta=" << delta;
            std::cout << ", rho=" << m_rho;
            std::cout << ", omega=" << omega << ")";
            std::cout << std::endl;
        }
        #endif

    } // endif: model is positive

    // Return
    return irf;
}


/***********************************************************************//**
 * @brief Kernel for PSF integration of spatial model
 *
 * @param[in] delta PSF offset angle (radians).
 * @return Azimuthally integrated product between PSF and model.
 *
 * Computes the azimuthally integrated product of point spread function and
 * the spatial model intensity. As the PSF is azimuthally symmetric, it is
 * not included in the azimuthally integration, but just multiplied on the
 * azimuthally integrated model. The method returns thus
 *
 * \f[
 *    {\rm PSF}(\delta) \times
 *    \int_0^{2\pi} {\rm M}(\delta, \phi) \sin \delta {\rm d}\phi
 * \f]
 *
 * where \f${\rm M}(\delta, \phi)\f$ is the spatial model in the coordinate
 * system of the point spread function, defined by the angle \f$\delta\f$
 * between the true and the measured photon direction and the azimuth angle
 * \f$\phi\f$ around the measured photon direction.
 ***************************************************************************/
double cta_psf_diffuse_kern_delta::eval(const double& delta)
{
    // Initialise value
    double value = 0.0;

    // If we're at the PSF peak the model is zero (due to the sin(delta)
    // term. We thus only integrate for positive deltas.
    if (delta > 0.0) {

        // Get PSF for this delta
        value = m_rsp->psf()(m_srcDir, delta, m_srcEng);

        // Continue only if PSF is positive
        if (value > 0.0) {

            // Compute sine and cosine of delta
            double sin_delta = std::sin(delta);
            double cos_delta = std::cos(delta);

            // Setup kernel for azimuthal integration of the diffuse model
            cta_psf_diffuse_kern_phi integrand(m_model, m_srcEng, m_srcTime,
                                               m_rot,
                                               sin_delta, cos_delta);

            // Azimuthally integrate model
            GIntegral integral(&integrand);
            integral.eps(m_eps);
            value *= integral.romberg(0.0, gammalib::twopi, m_order) * sin_delta;

        } // endif: PSF value was positive

    } // endif: delta was positive

    // Debug: Check for NaN
    #if defined(G_NAN_CHECK)
    if (gammalib::is_notanumber(value) || gammalib::is_infinite(value)) {
        std::cout << "*** ERROR: cta_psf_diffuse_kern_delta::eval";
        std::cout << "(delta=" << delta << "):";
        std::cout << " NaN/Inf encountered";
        std::cout << " (value=" << value;
        std::cout << ")" << std::endl;
    }
    #endif

    // Return kernel value
    return value;
}


/***********************************************************************//**
 * @brief Kernel for map integration of spatial model
 *
 * @param[in] phi Azimuth angle (radians).
<<<<<<< HEAD
 * @return Radial model value.
 *
 * Computes the value of the radial model at the position \f$(\delta,\phi)\f$
 * given in point spread function coordinates. The \f$\theta\f$ angle of the
 * radial model is computed using
 *
 * \f[
 *    \theta = \arccos \left( \cos \delta \cos \zeta +
 *                            \sin \delta \sin \zeta \cos \phi \right)
 * \f]
=======
 * @return Spatial model value.
>>>>>>> 0c5d33d6
 *
 * Computes the value of the spatial model at the position (delta,phi) given
 * in point spread function coordinates. The transformation from point
 * spread function coordinates into sky coordinates is done using a rotation
 * matrix that is pre-computed on entry.
 ***************************************************************************/
double cta_psf_diffuse_kern_phi::eval(const double& phi)
{
    // Compute sky direction vector in native coordinates
    double  cos_phi = std::cos(phi);
    double  sin_phi = std::sin(phi);
    GVector native(-cos_phi*m_sin_delta, sin_phi*m_sin_delta, m_cos_delta);

    // Rotate from native into celestial system
    GVector cel = m_rot * native;

    // Set sky direction
    GSkyDir srcDir;
    srcDir.celvector(cel);

    // Set photon
    GPhoton photon(srcDir, m_srcEng, m_srcTime);

    // Compute map value this sky direction
    double value = m_model->eval(photon); 

    // Debug: Check for NaN
    #if defined(G_NAN_CHECK)
    if (gammalib::is_notanumber(value) || gammalib::is_infinite(value)) {
        std::cout << "*** ERROR: cta_psf_diffuse_kern_phi::eval";
        std::cout << "(phi=" << phi << "):";
        std::cout << " NaN/Inf encountered";
        std::cout << " (value=" << value;
        std::cout << ")" << std::endl;
    }
    #endif

    // Return kernel value
    return value;
}<|MERGE_RESOLUTION|>--- conflicted
+++ resolved
@@ -2198,20 +2198,7 @@
  * @brief Kernel for map integration of spatial model
  *
  * @param[in] phi Azimuth angle (radians).
-<<<<<<< HEAD
- * @return Radial model value.
- *
- * Computes the value of the radial model at the position \f$(\delta,\phi)\f$
- * given in point spread function coordinates. The \f$\theta\f$ angle of the
- * radial model is computed using
- *
- * \f[
- *    \theta = \arccos \left( \cos \delta \cos \zeta +
- *                            \sin \delta \sin \zeta \cos \phi \right)
- * \f]
-=======
  * @return Spatial model value.
->>>>>>> 0c5d33d6
  *
  * Computes the value of the spatial model at the position (delta,phi) given
  * in point spread function coordinates. The transformation from point
