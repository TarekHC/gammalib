/***************************************************************************
 *                   GCTAResponse.cpp - CTA Response class                 *
 * ----------------------------------------------------------------------- *
 *  copyright (C) 2010-2014 by Juergen Knoedlseder                         *
 * ----------------------------------------------------------------------- *
 *                                                                         *
 *  This program is free software: you can redistribute it and/or modify   *
 *  it under the terms of the GNU General Public License as published by   *
 *  the Free Software Foundation, either version 3 of the License, or      *
 *  (at your option) any later version.                                    *
 *                                                                         *
 *  This program is distributed in the hope that it will be useful,        *
 *  but WITHOUT ANY WARRANTY; without even the implied warranty of         *
 *  MERCHANTABILITY or FITNESS FOR A PARTICULAR PURPOSE.  See the          *
 *  GNU General Public License for more details.                           *
 *                                                                         *
 *  You should have received a copy of the GNU General Public License      *
 *  along with this program.  If not, see <http://www.gnu.org/licenses/>.  *
 *                                                                         *
 ***************************************************************************/
/**
 * @file GCTAResponse.cpp
 * @brief CTA response class implementation
 * @author Juergen Knoedlseder
 */

/* __ Includes ___________________________________________________________ */
#ifdef HAVE_CONFIG_H
#include <config.h>
#endif
#include <cmath>
#include <vector>
#include <string>
#include "GFits.hpp"
#include "GTools.hpp"
#include "GMath.hpp"
#include "GIntegral.hpp"
#include "GCaldb.hpp"
#include "GModelSpatialRadial.hpp"
#include "GModelSpatialElliptical.hpp"
#include "GCTAObservation.hpp"
#include "GCTAResponse.hpp"
#include "GCTAResponse_helpers.hpp"
#include "GCTAPointing.hpp"
#include "GCTAEventAtom.hpp"
#include "GCTAEventList.hpp"
#include "GCTARoi.hpp"
#include "GCTAException.hpp"
#include "GCTASupport.hpp"
#include "GCTAAeff2D.hpp"
#include "GCTAAeffArf.hpp"
#include "GCTAAeffPerfTable.hpp"
#include "GCTAPsf2D.hpp"
#include "GCTAPsfVector.hpp"
#include "GCTAPsfPerfTable.hpp"
#include "GCTAPsfKing.hpp"
#include "GCTAAeff.hpp"
#include "GCTAPsf.hpp"
#include "GCTAEdisp.hpp"
#include "GCTAEdispPerfTable.hpp"

/* __ Method name definitions ____________________________________________ */
#define G_CALDB                                "GCTAResponse::caldb(GCaldb&)"
#define G_IRF      "GCTAResponse::irf(GInstDir&, GEnergy&, GTime&, GSkyDir&,"\
                                          " GEnergy&, GTime&, GObservation&)"
#define G_NPRED             "GCTAResponse::npred(GSkyDir&, GEnergy&, GTime&,"\
                                                            " GObservation&)"
#define G_MC            "GCTAResponse::mc(double&,GPhoton&,GPointing&,GRan&)"

#define G_IRF_RADIAL            "GCTAResponse::irf_radial(GEvent&, GSource&,"\
                                                            " GObservation&)"
#define G_IRF_ELLIPTICAL    "GCTAResponse::irf_elliptical(GEvent&, GSource&,"\
                                                            " GObservation&)"
#define G_IRF_DIFFUSE          "GCTAResponse::irf_diffuse(GEvent&, GSource&,"\
                                                            " GObservation&)"
#define G_NPRED_RADIAL  "GCTAResponse::npred_radial(GSource&, GObservation&)"
#define G_NPRED_ELLIPTICAL         "GCTAResponse::npred_elliptical(GSource&,"\
                                                            " GObservation&)"
#define G_NPRED_DIFFUSE               "GCTAResponse::npred_diffuse(GSource&,"\
                                                            " GObservation&)"
#define G_READ           "GCTAResponse::read_performance_table(std::string&)"

/* __ Macros _____________________________________________________________ */

/* __ Coding definitions _________________________________________________ */
#define G_USE_IRF_CACHE            //!< Use IRF cache in irf_diffuse method
#define G_USE_NPRED_CACHE      //!< Use Npred cache in npred_diffuse method

/* __ Debug definitions __________________________________________________ */
//#define G_DEBUG_IRF_RADIAL                     //!< Debug irf_radial method
//#define G_DEBUG_IRF_DIFFUSE                   //!< Debug irf_diffuse method
//#define G_DEBUG_IRF_ELLIPTICAL             //!< Debug irf_elliptical method
//#define G_DEBUG_NPRED_RADIAL                 //!< Debug npred_radial method
//#define G_DEBUG_NPRED_DIFFUSE               //!< Debug npred_diffuse method
//#define G_DEBUG_NPRED_ELLIPTICAL         //!< Debug npred_elliptical method
//#define G_DEBUG_PRINT_AEFF                   //!< Debug print() Aeff method
//#define G_DEBUG_PRINT_PSF                     //!< Debug print() Psf method
//#define G_DEBUG_PSF_DUMMY_SIGMA           //!< Debug psf_dummy_sigma method

/* __ Constants __________________________________________________________ */


/*==========================================================================
 =                                                                         =
 =                       Constructors/destructors                          =
 =                                                                         =
 ==========================================================================*/

/***********************************************************************//**
 * @brief Void constructor
 *
 * Constructs void CTA response.
 ***************************************************************************/
GCTAResponse::GCTAResponse(void) : GResponse()
{
    // Initialise members
    init_members();

    // Return
    return;
}


/***********************************************************************//**
 * @brief Copy constructor
 *
 * @param[in] rsp CTA response.
 *
 * Constructs CTA response by making a deep copy of an existing object.
 **************************************************************************/
GCTAResponse::GCTAResponse(const GCTAResponse& rsp) : GResponse(rsp)
{
    // Initialise members
    init_members();

    // Copy members
    copy_members(rsp);

    // Return
    return;
}


/***********************************************************************//**
 * @brief Response constructor
 *
 * @param[in] rspname Response file name.
 * @param[in] caldb Calibration database.
 *
 * Create instance of CTA response by specifying the response name and the
 * calibration database. The response name can be either a response identifier
 * or a filename (see GCTAResponse::load for more information).
 ***************************************************************************/
GCTAResponse::GCTAResponse(const std::string& rspname,
                           const GCaldb& caldb) : GResponse()
{
    // Initialise members
    init_members();

    // Set calibration database
    m_caldb = caldb;

    // Load IRF
    load(rspname);

    // Return
    return;
}


/***********************************************************************//**
 * @brief Destructor
 *
 * Destroys instance of CTA response object.
 ***************************************************************************/
GCTAResponse::~GCTAResponse(void)
{
    // Free members
    free_members();

    // Return
    return;
}


/*==========================================================================
 =                                                                         =
 =                                Operators                                =
 =                                                                         =
 ==========================================================================*/

/***********************************************************************//**
 * @brief Assignment operator
 *
 * @param[in] rsp CTA response.
 * @return CTA response.
 *
 * Assigns CTA response object to another CTA response object. The assignment
 * performs a deep copy of all information, hence the original object from
 * which the assignment has been performed can be destroyed after this
 * operation without any loss of information.
 ***************************************************************************/
GCTAResponse& GCTAResponse::operator=(const GCTAResponse& rsp)
{
    // Execute only if object is not identical
    if (this != &rsp) {

        // Copy base class members
        this->GResponse::operator=(rsp);

        // Free members
        free_members();

        // Initialise members
        init_members();

        // Copy members
        copy_members(rsp);

    } // endif: object was not identical

    // Return this object
    return *this;
}


/*==========================================================================
 =                                                                         =
 =                             Public methods                              =
 =                                                                         =
 ==========================================================================*/

/***********************************************************************//**
 * @brief Clear instance
 *
 * Clears CTA response object by resetting all members to an initial state.
 * Any information that was present in the object before will be lost.
 ***************************************************************************/
void GCTAResponse::clear(void)
{
    // Free class members (base and derived classes, derived class first)
    free_members();
    this->GResponse::free_members();

    // Initialise members
    this->GResponse::init_members();
    init_members();

    // Return
    return;
}


/***********************************************************************//**
 * @brief Clone instance
 *
 * @return Pointer to deep copy of CTA response.
 *
 * Creates a clone (deep copy) of a CTA response object.
 ***************************************************************************/
GCTAResponse* GCTAResponse::clone(void) const
{
    return new GCTAResponse(*this);
}


/***********************************************************************//**
 * @brief Return value of instrument response function
 *
 * @param[in] event Observed event.
 * @param[in] photon Incident photon.
 * @param[in] obs Observation.
 *
 * @todo Set polar angle phi of photon in camera system
 ***************************************************************************/
double GCTAResponse::irf(const GEvent&       event,
                         const GPhoton&      photon,
                         const GObservation& obs) const
{
    // Retrieve CTA pointing and instrument direction
    const GCTAPointing& pnt = retrieve_pnt(G_IRF, obs);
    const GCTAInstDir&  dir = retrieve_dir(G_IRF, event);

    // Get event attributes
    const GSkyDir& obsDir = dir.dir();
    const GEnergy& obsEng = event.energy();

    // Get photon attributes
    const GSkyDir& srcDir  = photon.dir();
    const GEnergy& srcEng  = photon.energy();
    const GTime&   srcTime = photon.time();

    // Get pointing direction zenith angle and azimuth [radians]
    double zenith  = pnt.zenith();
    double azimuth = pnt.azimuth();

    // Get radial offset and polar angles of true photon in camera [radians]
    double theta = pnt.dir().dist(srcDir);
    double phi   = 0.0; //TODO: Implement Phi dependence

    // Get log10(E/TeV) of true photon energy.
    double srcLogEng = srcEng.log10TeV();

    // Determine angular separation between true and measured photon
    // direction in radians
    double delta = obsDir.dist(srcDir);

    // Get maximum angular separation for which PSF is significant
    double delta_max = psf_delta_max(theta, phi, zenith, azimuth, srcLogEng);

    // Initialise IRF value
    double irf = 0.0;

    // Compute only if we're sufficiently close to PSF
    if (delta <= delta_max) {

        // Get effective area component
        irf = aeff(theta, phi, zenith, azimuth, srcLogEng);

        // Multiply-in PSF
        if (irf > 0.0) {

            // Get PSF component
            irf *= psf(delta, theta, phi, zenith, azimuth, srcLogEng);

            // Multiply-in energy dispersion
            if (use_edisp() && irf > 0) {

                // Get log10(E/TeV) of measured photon energy.
                double obsLogEng = obsEng.log10TeV();

                // Multiply-in energy dispersion
                irf *= edisp(obsLogEng, theta, phi, zenith, azimuth, srcLogEng);

            } // endif: energy dispersion was available and PSF was non-zero

            // Apply deadtime correction
            irf *= obs.deadc(srcTime);

        } // endif: Aeff was non-zero

    } // endif: we were sufficiently close to PSF

    // Compile option: Check for NaN/Inf
    #if defined(G_NAN_CHECK)
    if (gammalib::is_notanumber(irf) || gammalib::is_infinite(irf)) {
        std::cout << "*** ERROR: GCTAResponse::irf:";
        std::cout << " NaN/Inf encountered";
        std::cout << " (irf=" << irf;
        std::cout << ", theta=" << theta;
        std::cout << ", phi=" << phi << ")";
        std::cout << std::endl;
    }
    #endif

    // Return IRF value
    return irf;
}


/***********************************************************************//**
 * @brief Return spatial integral of point spread function
 *
 * @param[in] photon Incident photon.
 * @param[in] obs Observation.
 *
 * @todo Set polar angle phi of photon in camera system
 * @todo Write method documentation
 ***************************************************************************/
double GCTAResponse::npred(const GPhoton&      photon,
                           const GObservation& obs) const
{
    // Retrieve CTA observation, ROI and pointing
    const GCTAObservation& cta = retrieve_obs(G_NPRED, obs);
    const GCTARoi&         roi = retrieve_roi(G_NPRED, obs);
    const GCTAPointing&    pnt = cta.pointing();

    // Get photon attributes
    const GSkyDir& srcDir  = photon.dir();
    const GEnergy& srcEng  = photon.energy();
    const GTime&   srcTime = photon.time();

    // Get pointing direction zenith angle and azimuth [radians]
    double zenith  = pnt.zenith();
    double azimuth = pnt.azimuth();

    // Get radial offset and polar angles of true photon in camera [radians]
    double theta = pnt.dir().dist(srcDir);
    double phi   = 0.0; //TODO: Implement Phi dependence

    // Get log10(E/TeV) of true photon energy.
    double srcLogEng = srcEng.log10TeV();

    // Get effectve area components
    double npred = aeff(theta, phi, zenith, azimuth, srcLogEng);

    // Multiply-in PSF
    if (npred > 0.0) {

        // Get PSF
        npred *= npsf(srcDir, srcLogEng, srcTime, pnt, roi);

        // Multiply-in energy dispersion
        if (use_edisp() && npred > 0.0) {

            // Get energy dispersion
            npred *= nedisp(srcDir, srcEng, srcTime, pnt, cta.events()->ebounds());

        } // endif: had energy dispersion

        // Apply deadtime correction
        npred *= obs.deadc(srcTime);

    } // endif: had non-zero effective area

    // Compile option: Check for NaN/Inf
    #if defined(G_NAN_CHECK)
    if (gammalib::is_notanumber(npred) || gammalib::is_infinite(npred)) {
        std::cout << "*** ERROR: GCTAResponse::npred:";
        std::cout << " NaN/Inf encountered";
        std::cout << " (npred=" << npred;
        std::cout << ", theta=" << theta;
        std::cout << ", phi=" << phi << ")";
        std::cout << std::endl;
    }
    #endif

    // Return Npred
    return npred;
}


/***********************************************************************//**
 * @brief Simulate event from photon
 *
 * @param[in] area Simulation surface area.
 * @param[in] photon Photon.
 * @param[in] obs Observation.
 * @param[in] ran Random number generator.
 *
 * Simulates a CTA event using the response function from an incident photon.
 * If the event is not detected a NULL pointer is returned.
 *
 * The method also applies a deadtime correction using a Monte Carlo process,
 * taking into account temporal deadtime variations. For this purpose, the
 * method makes use of the time dependent GObservation::deadc method.
 *
 * @todo Set polar angle phi of photon in camera system
 * @todo Implement energy dispersion
 ***************************************************************************/
GCTAEventAtom* GCTAResponse::mc(const double& area, const GPhoton& photon,
                                const GObservation& obs, GRan& ran) const
{
    // Initialise event
    GCTAEventAtom* event = NULL;

    // Retrieve CTA pointing
    const GCTAPointing& pnt = retrieve_pnt(G_MC, obs);

    // Get pointing direction zenith angle and azimuth [radians]
    double zenith  = pnt.zenith();
    double azimuth = pnt.azimuth();

    // Get radial offset and polar angles of true photon in camera [radians]
    double theta = pnt.dir().dist(photon.dir());
    double phi   = 0.0;  //TODO Implement Phi dependence

    // Compute effective area for photon
    double srcLogEng      = photon.energy().log10TeV();
    double effective_area = aeff(theta, phi, zenith, azimuth, srcLogEng);

    // Compute limiting value
    double ulimite = effective_area / area;

    // Continue only if event is detected
    if (ran.uniform() <= ulimite) {

        // Apply deadtime correction
        double deadc = obs.deadc(photon.time());
        if (deadc >= 1.0 || ran.uniform() <= deadc) {

            // Simulate offset from photon arrival direction
            double delta = psf()->mc(ran, srcLogEng, theta, phi, zenith, azimuth) *
                           gammalib::rad2deg;
            double alpha = 360.0 * ran.uniform();

            // Rotate sky direction by offset
            GSkyDir sky_dir = photon.dir();
            sky_dir.rotate_deg(alpha, delta);

            // Set measured photon arrival direction
            GCTAInstDir inst_dir;
            inst_dir.dir(sky_dir);

            GEnergy energy = photon.energy();
            if (use_edisp()) {
              energy = edisp()->mc(ran, srcLogEng, theta, phi, zenith, azimuth);
            }

            // Allocate event
            event = new GCTAEventAtom;

            // Set event attributes
            event->dir(inst_dir);

            event->energy(energy);
            event->time(photon.time());

        } // endif: detector was alive

    } // endif: event was detected

    // Return event
    return event;
}


/***********************************************************************//**
 * @brief Load CTA response
 *
 * @param[in] rspname CTA response name.
 *
 * Loads the CTA response with specified name @p rspname. The method first
 * searchs for an appropriate response in the calibration database. If no
 * appropriate response is found, the method takes the database root path
 * and response name to build the full path to the response file, and tries
 * to load the response from these paths.
 ***************************************************************************/
void GCTAResponse::load(const std::string& rspname)
{
    // Clear instance but conserve calibration database
    GCaldb caldb = m_caldb;
    clear();
    m_caldb = caldb;

    // First attempt reading the response using the GCaldb interface
    std::string expr      = "NAME("+rspname+")";
    std::string aeffname  = m_caldb.filename("","","EFF_AREA","","",expr);
    std::string psfname   = m_caldb.filename("","","RPSF","","",expr);
    std::string edispname = m_caldb.filename("","","EDISP","","",expr);

    // If filenames are empty then build filenames from CALDB root path and
    // response name
    if (aeffname.length() < 1) {
        aeffname = irf_filename(gammalib::filepath(m_caldb.rootdir(), rspname));
    }
    if (psfname.length() < 1) {
        psfname = irf_filename(gammalib::filepath(m_caldb.rootdir(), rspname));
    }
    if (edispname.length() < 1) {
        edispname = irf_filename(gammalib::filepath(m_caldb.rootdir(), rspname));
    }

    // Load effective area
    load_aeff(aeffname);

    // Load point spread function
    load_psf(psfname);

    // Load energy dispersion
    load_edisp(edispname);

    // Load energy dispersion
    load_edisp(filename);

    // Remove theta cut
    GCTAAeffArf* arf = const_cast<GCTAAeffArf*>(dynamic_cast<const GCTAAeffArf*>(m_aeff));
    if (arf != NULL) {
        arf->remove_thetacut(*this);
    }

    // Store response name
    m_rspname = rspname;

    // Return
    return;
}


/***********************************************************************//**
 * @brief Load effective area
 *
 * @param[in] filename Effective area filename.
 *
 * This method allocates an effective area instance and load the effective
 * area information from a response file. The following response file formats
 * are supported:
 *
 * (1) A CTA performance table. This is an ASCII file which specifies the
 *     on-axis effective area as function of energy.
 *
 * (2) A ARF FITS file. This is a FITS file which stores the effective area
 *     in a vector.
 *
 * (3) A CTA response table. This is a FITS file which specifies the
 *     effective area as function of energy and offset angle.
 *
 * This method examines the file, and depending on the detected format,
 * allocates the appropriate effective area class and loads the data.
 *
 * First, the method checks whether the file is a FITS file or not. If the
 * file is not a FITS file, it is assumed that the file is an ASCII
 * performance table. If the file is a FITS file, the number of rows found
 * in the table is used to distinguish between an ARF (multiple rows) and
 * a CTA response table (single row).
 *
 * @todo Implement a method that checks if a file is a FITS file instead
 *       of using try-catch.
 ***************************************************************************/
void GCTAResponse::load_aeff(const std::string& filename)
{
    // Free any existing effective area instance
    if (m_aeff != NULL) delete m_aeff;
    m_aeff = NULL;

    // Try opening the file as a FITS file
    try {

        // Open FITS file
        GFits file(filename);

        // If file contains an "EFFECTIVE AREA" extension then load it
        // as CTA response table
        if (file.contains("EFFECTIVE AREA")) {
            file.close();
            m_aeff = new GCTAAeff2D(filename);
        }

        // ... else if file contains a "SPECRESP" extension then load it
        // as ARF
        else if (file.contains("SPECRESP")) {
            file.close();
            m_aeff = new GCTAAeffArf(filename);
        }

    }

    // If FITS file opening failed then assume that we have a performance
    // table
    catch (GException::fits_open_error &e) {
        m_aeff = new GCTAAeffPerfTable(filename);
    }

    // Return
    return;
}


/***********************************************************************//**
 * @brief Load CTA PSF vector
 *
 * @param[in] filename FITS file name.
 *
 * This method loads CTA PSF information from a FITS table. Two FITS file
 * formats are supported by the method:
 *
 * (1) A PSF vector, stored in a format similar to an ARF vector. It is
 * expected that this format is only a preliminary format that will
 * disappear in the future (m_psf_version=-9).
 *
 * (2) A PSF response table, where PSF parameters are given as function of
 * energy, offset angle, and eventually some other parameters. This format
 * is expected to be the definitive response format for CTA
 * (m_psf_version=-8).
 *
 * This method examines the FITS file, and depending on the detected format,
 * calls the relevant methods. Detection is done by the number of rows that
 * are found in the table. A single row means that we deal with a response
 * table, while multiple rows mean that we deal with a response vector.
 *
 * @todo Implement a method that checks if a file is a FITS file instead
 *       of using try-catch.
 ***************************************************************************/
void GCTAResponse::load_psf(const std::string& filename)
{
    // Free any existing point spread function instance
    if (m_psf != NULL) delete m_psf;
    m_psf = NULL;

    // Try opening the file as a FITS file
    try {

        // Open FITS file
        GFits file(filename);

        // If file contains a "POINT SPREAD FUNCTION" extension then load it
        // as either a King profile PSF or a 2D PSF
        if (file.contains("POINT SPREAD FUNCTION")) {
            const GFitsTable& table = *file.table("POINT SPREAD FUNCTION");
            if (table.contains("GAMMA") && table.contains("SIGMA")) {
                file.close();
                m_psf = new GCTAPsfKing(filename);
            }
            else if (table.contains("SCALE") && table.contains("SIGMA_1") &&
                     table.contains("AMPL_2") && table.contains("SIGMA_2") &&
                     table.contains("AMPL_3") && table.contains("SIGMA_3")) {
                file.close();
                m_psf = new GCTAPsf2D(filename);
            }
            else {
                file.close();
            }
        }

        // ... else load it has PSF vector 
        else {
            file.close();
            m_psf = new GCTAPsfVector(filename);
        }

    }

    // If FITS file opening failed then assume that we have a performance
    // table
    catch (GException::fits_open_error &e) {
        m_psf = new GCTAPsfPerfTable(filename);
    }

    // Return
    return;
}


/***********************************************************************//**
 * @brief Load energy dispersion information
 *
 * @param[in] filename Energy dispersion file name.
 ***************************************************************************/
void GCTAResponse::load_edisp(const std::string& filename)
{
    // Free any existing point spread function instance
    if (m_edisp != NULL) delete m_edisp;
    m_edisp = NULL;

    // Try opening the file as a FITS file
    try {
        // Open FITS file
        GFits file(filename);

        // TODO: Implement FITS energy resolution loading
    }
    catch (GException::fits_open_error &e) {
      m_edisp = new GCTAEdispPerfTable(filename);
    }

    return;
}


/***********************************************************************//**
 * @brief Set offset angle dependence (degrees)
 *
 * @param[in] sigma Offset angle dependence value (degrees).
 *
 * Set the offset angle dependence for 1D effective area functions. The
 * method set the sigma value in case that the effective area function
 * is of type GCTAAeffArf or GCTAAeffPerfTable. Otherwise, nothing will
 * be done.
 ***************************************************************************/
void GCTAResponse::offset_sigma(const double& sigma)
{
    // If effective area is an ARF then set offset angle
    GCTAAeffArf* arf = dynamic_cast<GCTAAeffArf*>(m_aeff);
    if (arf != NULL) {
        arf->sigma(sigma);
    }

    // If effective area is a performance table then set offset angle
    GCTAAeffPerfTable* prf = dynamic_cast<GCTAAeffPerfTable*>(m_aeff);
    if (prf != NULL) {
        prf->sigma(sigma);
    }

    // Return
    return;
}


/***********************************************************************//**
 * @brief Return offset angle dependence (degrees)
 *
 * @return Offset angle dependence value (degrees).
 *
 * Return the offset angle dependence for 1D effective area functions. The
 * method returns the sigma value in case that the effective area function
 * is of type GCTAAeffArf or GCTAAeffPerfTable. Otherwise, 0.0 will be
 * returned.
 ***************************************************************************/
double GCTAResponse::offset_sigma(void) const
{
    // Initialise value
    double sigma = 0.0;

    // If effective area is an ARF then get offset angle
    GCTAAeffArf* arf = dynamic_cast<GCTAAeffArf*>(m_aeff);
    if (arf != NULL) {
        sigma = arf->sigma();
    }

    // If effective area is a performance table then get offset angle
    GCTAAeffPerfTable* prf = dynamic_cast<GCTAAeffPerfTable*>(m_aeff);
    if (prf != NULL) {
        sigma = prf->sigma();
    }

    // Return sigma
    return sigma;
}


/***********************************************************************//**
 * @brief Print CTA response information
 *
 * @param[in] chatter Chattiness (defaults to NORMAL).
 * @return String containing CTA response information.
 ***************************************************************************/
std::string GCTAResponse::print(const GChatter& chatter) const
{
    // Initialise result string
    std::string result;

    // Continue only if chatter is not silent
    if (chatter != SILENT) {

        // Append header
        result.append("=== GCTAResponse ===");

        // Append response information
        result.append("\n"+gammalib::parformat("Response name")+m_rspname);

        // Append calibration database
        result.append("\n"+m_caldb.print(gammalib::reduce(chatter)));

        // Append effective area information
        if (m_aeff != NULL) {
            result.append("\n"+m_aeff->print(chatter));
        }

        // Append point spread function information
        if (m_psf != NULL) {
            result.append("\n"+m_psf->print(chatter));
        }

        // Append energy dispersion information
        if (m_edisp != NULL) {
            result.append("\n"+m_edisp->print(chatter));
        }
        // EXPLICIT: Append Npred cache information
        if (chatter >= EXPLICIT) {
            if (!m_npred_names.empty()) {
                for (int i = 0; i < m_npred_names.size(); ++i) {
                    result.append("\n"+gammalib::parformat("Npred cache " +
                                  gammalib::str(i)));
                    result.append(m_npred_names[i]+", ");
                    result.append(m_npred_energies[i].print()+", ");
                    result.append(m_npred_times[i].print()+" = ");
                    result.append(gammalib::str(m_npred_values[i]));
                }
            }
        } // endif: chatter was explicit

    } // endif: chatter was not silent

    // Return result
    return result;
}


/*==========================================================================
 =                                                                         =
 =              Model type dependent CTA response methods                  =
 =                                                                         =
 ==========================================================================*/

/***********************************************************************//**
 * @brief Return IRF value for radial source model
 *
 * @param[in] event Observed event.
 * @param[in] source Source.
 * @param[in] obs Observation.
 *
 * @exception GCTAException::bad_model_type
 *            Model is not a radial model.
 *
 * Integrates the product of the model and the IRF over the true photon
 * arrival direction using
 *
 * \f[
 *    \int_{\rho_{\rm min}}^{\rho_{\rm max}}
 *    \sin \rho \times S_{\rm p}(\rho | E, t) \times
 *    \int_{\omega_{\rm min}}^{\omega_{\rm max}} 
 *    IRF(\rho, \omega) d\omega d\rho
 * \f]
 *
 * where
 * - \f$S_{\rm p}(\rho | E, t)\f$ is the radial model,
 * - \f$IRF(\rho, \omega)\f$ is the IRF
 * - \f$\rho\f$ is the distance from the model centre, and
 * - \f$\omega\f$ is the azimuth angle is the position angle with respect to
 *   the connecting line between the model centre and the observed photon
 *   arrival direction.
 *
 * The integration is performed in the coordinate system of the source
 * model spanned by \f$\rho\f$ and \f$\omega\f$ which allows to benefit
 * from the symmetry of the source model.
 *
 * The source centre is located at \f$\vec{m}\f$, and a spherical system
 * is defined around this location with \f$(\omega,\rho)\f$ being the
 * azimuth and zenith angles, respectively. \f$\omega=0\f$ is defined
 * by the direction that connects the source centre \f$\vec{m}\f$ to the
 * measured photon direction \f$\vec{p'}\f$, and \f$\omega\f$ increases
 * counterclockwise.
 *
 * Note that this method approximates the true theta angle (angle between
 * incident photon and pointing direction) by the measured theta angle
 * (angle between the measured photon arrival direction and the pointing
 * direction). Given the slow variation of the PSF shape over the field of
 * view, this approximation should be fine. It helps in fact a lot in
 * speeding up the computations.
 ***************************************************************************/
double GCTAResponse::irf_radial(const GEvent&       event,
                                const GSource&      source,
                                const GObservation& obs) const
{
    // Retrieve CTA pointing
    const GCTAPointing& pnt = retrieve_pnt(G_IRF_RADIAL, obs);
    const GCTAInstDir&  dir = retrieve_dir(G_IRF_RADIAL, event);

    // Get pointer on radial model
    const GModelSpatialRadial* model =
          dynamic_cast<const GModelSpatialRadial*>(source.model());
    if (model == NULL) {
        throw GCTAException::bad_model_type(G_IRF_RADIAL);
    }

    // Get event attributes
    //const GSkyDir& obsDir = dir->dir();
    const GEnergy& obsEng = event.energy();

    // Get source attributes
    const GSkyDir& centre  = model->dir();
    const GEnergy& srcEng  = source.energy();
    const GTime&   srcTime = source.time();

    // Get pointing direction zenith angle and azimuth [radians]
    double zenith  = pnt.zenith();
    double azimuth = pnt.azimuth();

    // Determine angular distance between measured photon direction and model
    // centre [radians]
    double zeta = centre.dist(dir.dir());

    // Determine angular distance between measured photon direction and
    // pointing direction [radians]
    double eta = pnt.dir().dist(dir.dir());

    // Determine angular distance between model centre and pointing direction
    // [radians]
    double lambda = centre.dist(pnt.dir());

    // Compute azimuth angle of pointing in model system [radians]
    // Will be comprised in interval [0,pi]
    double omega0 = 0.0;
    double denom  = std::sin(lambda) * std::sin(zeta);
    if (denom != 0.0) {
        double arg = (std::cos(eta) - std::cos(lambda) * std::cos(zeta))/denom;
        omega0     = gammalib::acos(arg);
    }

    // Get log10(E/TeV) of true and measured photon energies
    double srcLogEng = srcEng.log10TeV();
    double obsLogEng = obsEng.log10TeV();

    // Assign the observed theta angle (eta) as the true theta angle
    // between the source and the pointing directions. This is a (not
    // too bad) approximation which helps to speed up computations.
    // If we want to do this correctly, however, we would need to move
    // the psf_dummy_sigma down to the integration kernel, and we would
    // need to make sure that psf_delta_max really gives the absolute
    // maximum (this is certainly less critical)
    double theta = eta;
    double phi   = 0.0; //TODO: Implement IRF Phi dependence

    // Get maximum PSF and source radius in radians.
    double delta_max = psf_delta_max(theta, phi, zenith, azimuth, srcLogEng);
    double src_max   = model->theta_max();

    // Set radial model zenith angle range
    double rho_min = (zeta > delta_max) ? zeta - delta_max : 0.0;
    double rho_max = zeta + delta_max;
    if (rho_max > src_max) {
        rho_max = src_max;
    }

    // Initialise IRF value
    double irf = 0.0;

    // Perform zenith angle integration if interval is valid
    if (rho_max > rho_min) {

        // Setup integration kernel
        cta_irf_radial_kern_rho integrand(*this,
                                          *model,
                                          zenith,
                                          azimuth,
                                          srcEng,
                                          srcTime,
                                          srcLogEng,
                                          obsLogEng,
                                          zeta,
                                          lambda,
                                          omega0,
                                          delta_max);

        // Integrate over zenith angle
        GIntegral integral(&integrand);
        integral.eps(m_eps);
        irf = integral.romb(rho_min, rho_max);

        // Compile option: Check for NaN/Inf
        #if defined(G_NAN_CHECK)
        if (gammalib::is_notanumber(irf) || gammalib::is_infinite(irf)) {
            std::cout << "*** ERROR: GCTAResponse::irf_radial:";
            std::cout << " NaN/Inf encountered";
            std::cout << " (irf=" << irf;
            std::cout << ", rho_min=" << rho_min;
            std::cout << ", rho_max=" << rho_max;
            std::cout << ", omega0=" << omega0 << ")";
            std::cout << std::endl;
        }
        #endif

        // Apply deadtime correction
        irf *= obs.deadc(srcTime);

    }

    // Compile option: Show integration results
    #if defined(G_DEBUG_IRF_RADIAL)
    std::cout << "GCTAResponse::irf_radial:";
    std::cout << " rho_min=" << rho_min;
    std::cout << " rho_max=" << rho_max;
    std::cout << " irf=" << irf << std::endl;
    #endif

    // Return IRF value
    return irf;
}


/***********************************************************************//**
 * @brief Return IRF value for elliptical source model
 *
 * @param[in] event Observed event.
 * @param[in] source Source.
 * @param[in] obs Observation.
 *
 * @exception GCTAException::bad_instdir_type
 *            Instrument direction is not a valid CTA instrument direction.
 * @exception GCTAException::bad_model_type
 *            Model is not an elliptical model.
 *
 * Integrates the product of the model and the IRF over the true photon
 * arrival direction using
 *
 * \f[
 *    \int_{\rho_{\rm min}}^{\rho_{\rm max}}
 *    \sin \rho \times
 *    \int_{\omega_{\rm min}}^{\omega_{\rm max}} 
 *    S_{\rm p}(\rho, \omega | E, t) \, IRF(\rho, \omega) d\omega d\rho
 * \f]
 *
 * where
 * - \f$S_{\rm p}(\rho, \omega | E, t)\f$ is the radial model,
 * - \f$IRF(\rho, \omega)\f$ is the IRF
 * - \f$\rho\f$ is the distance from the model centre, and
 * - \f$\omega\f$ is the azimuth angle is the position angle with respect to
 *   the connecting line between the model centre and the observed photon
 *   arrival direction.
 *
 * The source model centre is located at \f$\vec{m}\f$, and a spherical
 * coordinate system is defined around this location with \f$(\rho,\omega)\f$
 * being the zenith and azimuth angles, respectively. The azimuth angle
 * \f$(\omega)\f$ is counted counterclockwise from the vector that runs from
 * the model centre \f$\vec{m}\f$ to the measured photon direction
 * \f$\vec{p'}\f$.
 ***************************************************************************/
double GCTAResponse::irf_elliptical(const GEvent&       event,
                                    const GSource&      source,
                                    const GObservation& obs) const
{
    // Retrieve CTA pointing
    const GCTAPointing& pnt = retrieve_pnt(G_IRF_ELLIPTICAL, obs);
    const GCTAInstDir&  dir = retrieve_dir(G_IRF_ELLIPTICAL, event);

    // Get pointer on elliptical model
    const GModelSpatialElliptical* model =
          dynamic_cast<const GModelSpatialElliptical*>(source.model());
    if (model == NULL) {
        throw GCTAException::bad_model_type(G_IRF_ELLIPTICAL);
    }

    // Get event attributes (measured photon)
    const GSkyDir& obsDir = dir.dir();
    const GEnergy& obsEng = event.energy();

    // Get source attributes
    const GSkyDir& centre  = model->dir();
    const GEnergy& srcEng  = source.energy();
    const GTime&   srcTime = source.time();

    // Get pointing direction zenith angle and azimuth [radians]
    double zenith  = pnt.zenith();
    double azimuth = pnt.azimuth();

    // Determine angular distance between observed photon direction and model
    // centre and position angle of observed photon direction seen from the
    // model centre [radians]
    double zeta     = centre.dist(obsDir);
    double obsOmega = centre.posang(obsDir);

    // Determine angular distance between measured photon direction and
    // pointing direction [radians]
    double eta = pnt.dir().dist(obsDir);

    // Determine angular distance between model centre and pointing direction
    // [radians]
    double lambda = centre.dist(pnt.dir());

    // Compute azimuth angle of pointing in model coordinate system [radians]
    // This azimuth angle is comprised in the interval [0,pi], and defines
    // the zero point of the model coordinate system.
    double omega0 = 0.0;
    double denom  = std::sin(lambda) * std::sin(zeta);
    if (denom != 0.0) {
        double arg = (std::cos(eta) - std::cos(lambda) * std::cos(zeta))/denom;
        omega0     = gammalib::acos(arg);
    }

    // Get log10(E/TeV) of true and measured photon energies
    double srcLogEng = srcEng.log10TeV();
    double obsLogEng = obsEng.log10TeV();

    // Get maximum PSF radius [radians]. We assign here the measured theta
    // angle (eta) as the true theta angle between the source and the pointing
    // directions. As we only use the angle to determine the maximum PSF size,
    // this should be sufficient.
    double theta     = eta;
    double phi       = 0.0; //TODO: Implement IRF Phi dependence
    double delta_max = psf_delta_max(theta, phi, zenith, azimuth, srcLogEng);

    // Get maximum source model radius [radians]
    double src_max = model->theta_max();

    // Set zenith angle integration range for elliptical model
    double rho_min = (zeta > delta_max) ? zeta - delta_max : 0.0;
    double rho_max = zeta + delta_max;
    if (rho_max > src_max) {
        rho_max = src_max;
    }

    // Initialise IRF value
    double irf = 0.0;

    // Perform zenith angle integration if interval is valid
    if (rho_max > rho_min) {

        // Setup integration kernel
        cta_irf_elliptical_kern_rho integrand(*this,
                                              *model,
                                              zenith,
                                              azimuth,
                                              srcEng,
                                              srcTime,
                                              srcLogEng,
                                              obsLogEng,
                                              zeta,
                                              lambda,
                                              obsOmega,
                                              omega0,
                                              delta_max);

        // Integrate over zenith angle
        GIntegral integral(&integrand);
        integral.eps(m_eps);
        irf = integral.romb(rho_min, rho_max);

        // Compile option: Check for NaN/Inf
        #if defined(G_NAN_CHECK)
        if (gammalib::is_notanumber(irf) || gammalib::is_infinite(irf)) {
            std::cout << "*** ERROR: GCTAResponse::irf_elliptical:";
            std::cout << " NaN/Inf encountered";
            std::cout << " (irf=" << irf;
            std::cout << ", rho_min=" << rho_min;
            std::cout << ", rho_max=" << rho_max;
            std::cout << ", omega0=" << omega0 << ")";
            std::cout << std::endl;
        }
        #endif

        // Apply deadtime correction
        irf *= obs.deadc(srcTime);
    }

    // Compile option: Show integration results
    #if defined(G_DEBUG_IRF_ELLIPTICAL)
    std::cout << "GCTAResponse::irf_elliptical:";
    std::cout << " rho_min=" << rho_min;
    std::cout << " rho_max=" << rho_max;
    std::cout << " irf=" << irf << std::endl;
    #endif

    // Return IRF value
    return irf;
}


/***********************************************************************//**
 * @brief Return value of diffuse source instrument response function
 *
 * @param[in] event Observed event.
 * @param[in] source Source.
 * @param[in] obs Observation.
 *
 * Integrates the product of the model and the IRF over the true photon
 * arrival direction using
 *
 * \f[
 *    \int_{0}^{\theta_{\rm max}}
 *    \sin \theta \times PSF(\theta)
 *    \int_{0}^{2\pi}
 *    S_{\rm p}(\theta, \phi | E, t) \,
 *    Aeff(\theta, \phi) \,
 *    Edisp(\theta, \phi) d\phi
 * \f]
 *
 * where
 * - \f$S_{\rm p}(\theta, \phi | E, t)\f$ is the diffuse model,
 * - \f$PSF(\theta)\f$ is the azimuthally symmetric Point Spread Function,
 * - \f$Aeff(\theta, \phi)\f$ is the effective area,
 * - \f$Edisp(\theta, \phi)\f$ is the energy dispersion,
 * - \f$\theta\f$ is the distance from the PSF centre, and
 * - \f$\phi\f$ is the azimuth angle.
 *
 * The integration is performed in the reference of the observed arrival
 * direction. Integration is done first over the azimuth angle \f$\phi\f$ and
 * then over the offset angle \f$\theta\f$.
 *
 * The integration kernels for this method are implemented by the response
 * helper classes cta_irf_diffuse_kern_theta and cta_irf_diffuse_kern_phi.
 ***************************************************************************/
double GCTAResponse::irf_diffuse(const GEvent&       event,
                                 const GSource&      source,
                                 const GObservation& obs) const
{
    // Initialise IRF value
    bool   has_irf = false;
    double irf     = 0.0;

    // Retrieve CTA pointing
    const GCTAPointing& pnt = retrieve_pnt(G_IRF_DIFFUSE, obs);

    // Try getting the IRF value from cache
    #if defined(G_USE_IRF_CACHE)
    const GCTAEventList* list = dynamic_cast<const GCTAEventList*>(obs.events());
    const GCTAEventAtom* atom = dynamic_cast<const GCTAEventAtom*>(&event);
    if (list != NULL && atom != NULL) {
        irf = list->irf_cache(source.name(), atom->index());
        if (irf >= 0.0) {
            has_irf = true;
            #if defined(G_DEBUG_IRF_DIFFUSE)
            std::cout << "GCTAResponse::irf_diffuse:";
            std::cout << " cached irf=" << irf << std::endl;
            #endif
        }
        else {
            irf = 0.0;
        }
    }
    #endif

    // Continue only if we have no IRF value
    if (!has_irf) {

        // Get CTA instrument direction
        const GCTAInstDir&  dir = retrieve_dir(G_IRF_ELLIPTICAL, event);

        // Get pointer on spatial model
        const GModelSpatial* model =
            dynamic_cast<const GModelSpatial*>(source.model());
        if (model == NULL) {
            throw GCTAException::bad_model_type(G_IRF_DIFFUSE);
        }

        // Get event attributes
        //const GSkyDir& obsDir = dir.dir();
        const GEnergy& obsEng = event.energy();

        // Get source attributes
        const GEnergy& srcEng  = source.energy();
        const GTime&   srcTime = source.time();

        // Get pointing direction zenith angle and azimuth [radians]
        double zenith  = pnt.zenith();
        double azimuth = pnt.azimuth();

        // Determine angular distance between measured photon direction and
        // pointing direction [radians]
        double eta = pnt.dir().dist(dir.dir());

        // Get log10(E/TeV) of true and measured photon energies
        double srcLogEng = srcEng.log10TeV();
        double obsLogEng = obsEng.log10TeV();

        // Assign the observed theta angle (eta) as the true theta angle
        // between the source and the pointing directions. This is a (not
        // too bad) approximation which helps to speed up computations.
        // If we want to do this correctly, however, we would need to move
        // the psf_dummy_sigma down to the integration kernel, and we would
        // need to make sure that psf_delta_max really gives the absolute
        // maximum (this is certainly less critical)
        double theta = eta;
        double phi   = 0.0; //TODO: Implement Phi dependence

        // Get maximum PSF radius in radians
        double delta_max = psf_delta_max(theta, phi, zenith, azimuth, srcLogEng);

        // Perform zenith angle integration if interval is valid
        if (delta_max > 0.0) {

            // Compute rotation matrix to convert from coordinates (theta,phi)
            // in the reference frame of the observed arrival direction into
            // celestial coordinates
            GMatrix ry;
            GMatrix rz;
            ry.eulery(dir.dir().dec_deg() - 90.0);
            rz.eulerz(-dir.dir().ra_deg());
            GMatrix rot = (ry * rz).transpose();

            // Setup integration kernel
            cta_irf_diffuse_kern_theta integrand(*this,
                                                 *model,
                                                 theta,
                                                 phi,
                                                 zenith,
                                                 azimuth,
                                                 srcEng,
                                                 srcTime,
                                                 srcLogEng,
                                                 obsLogEng,
                                                 rot,
                                                 eta);

            // Integrate over zenith angle
            GIntegral integral(&integrand);
            integral.eps(1.0e-4);
            irf = integral.romb(0.0, delta_max);

            // Compile option: Check for NaN/Inf
            #if defined(G_NAN_CHECK)
            if (gammalib::is_notanumber(irf) || gammalib::is_infinite(irf)) {
                std::cout << "*** ERROR: GCTAResponse::irf_diffuse:";
                std::cout << " NaN/Inf encountered";
                std::cout << " (irf=" << irf;
                std::cout << ", delta_max=" << delta_max << ")";
                std::cout << std::endl;
            }
            #endif
        }

        // Apply deadtime correction
        irf *= obs.deadc(srcTime);

        // Put IRF value in cache
        #if defined(G_USE_IRF_CACHE)
        if (list != NULL && atom != NULL) {
            list->irf_cache(source.name(), atom->index(), irf);
        }
        #endif

        // Compile option: Show integration results
        #if defined(G_DEBUG_IRF_DIFFUSE)
        std::cout << "GCTAResponse::irf_diffuse:";
        std::cout << " srcLogEng=" << srcLogEng;
        std::cout << " obsLogEng=" << obsLogEng;
        std::cout << " eta=" << eta;
        std::cout << " delta_max=" << delta_max;
        std::cout << " irf=" << irf << std::endl;
        #endif

    } // endif: has no IRF

    // Return IRF value
    return irf;
}


/***********************************************************************//**
 * @brief Return spatial integral of radial source model over ROI
 *
 * @param[in] source Source.
 * @param[in] obs Observation.
 *
 * @exception GCTAException::bad_model_type
 *            Model is not a radial model.
 *
 * Integrates the product of the radial model and Npred over the Region Of
 * Interest using
 *
 * \f[
 *    \int_{\rho_{\rm min}}^{\rho_{\rm max}}
 *    \sin \rho \times S_{\rm p}(\rho | E, t) \times
 *    \int_{\omega_{\rm min}}^{\omega_{\rm max}} 
 *    N_{\rm pred}(\rho, \omega) d\omega
 *    d\rho
 * \f]
 *
 * where
 * - \f$S_{\rm p}(\rho | E, t)\f$ is the radial model,
 * - \f$N_{\rm pred}(\rho,\omega)\f$ is the data space integral of the
 *   Instrument Response Function for a point spread function over the
 *   Region Of Interest,
 * - \f$\rho\f$ is the distance from the model centre, and
 * - \f$\omega\f$ is the azimuth angle is the position angle with respect to
 *   the connecting line between the model centre and the observed photon
 *   arrival direction.
 *
 * The integration is performed in a spherical coordinate system that is
 * centred on the source model centre \f$\vec{m}\f$, with \f$(\rho,\omega)\f$
 * being the zenith and azimuth angles, respectively.
 *
 * The zenith angle integration range \f$[\rho_{\rm min}, \rho_{\rm max}\f$
 * and azimuth angle integration range 
 * \f$[\omega_{\rm min}, \omega_{\rm max}\f$
 * are adjusted so that only coordinates within the circular region of
 * interest will be considered.
 *
 * Note that we estimate the integration radius based on the size of the
 * onaxis PSF. This should be fine as long as the offaxis PSF is not
 * considerably larger than the onaxis PSF. We should verify this, however.
 *
 * @todo Verify that offaxis PSF is not considerably larger than onaxis
 *       PSF. 
 ***************************************************************************/
double GCTAResponse::npred_radial(const GSource& source,
                                  const GObservation& obs) const
{
    // Initialise Npred value
    double npred = 0.0;

    // Retrieve CTA observation, ROI and pointing
    const GCTAObservation& cta = retrieve_obs(G_NPRED_RADIAL, obs);
    const GCTARoi&         roi = retrieve_roi(G_NPRED_RADIAL, obs);
    const GCTAPointing&    pnt = cta.pointing();

    // Get pointer on radial model
    const GModelSpatialRadial* model =
          dynamic_cast<const GModelSpatialRadial*>(source.model());
    if (model == NULL) {
        throw GCTAException::bad_model_type(G_NPRED_RADIAL);
    }

    // Get source attributes
    const GSkyDir& centre  = model->dir();
    const GEnergy& srcEng  = source.energy();
    const GTime&   srcTime = source.time();

    // Get pointing direction zenith angle and azimuth [radians]
    double zenith  = pnt.zenith();
    double azimuth = pnt.azimuth();

    // Get log10(E/TeV) of true photon energy
    double srcLogEng = srcEng.log10TeV();

    // Get maximum PSF radius (radians). We do this for the onaxis PSF only,
    // as this allows us doing this computation in the outer loop. This
    // should be sufficient here, unless the offaxis PSF becomes much worse
    // than the onaxis PSF. In this case, we may add a safety factor here
    // to make sure we encompass the entire PSF.
    double psf_max_radius = psf_delta_max(0.0, 0.0, zenith, azimuth, srcLogEng);

    // Extract ROI radius (radians)
    double roi_radius = roi.radius() * gammalib::deg2rad;

    // Compute distance between ROI and model centre (radians)
    double roi_model_distance = roi.centre().dir().dist(centre);

    // Compute the ROI radius plus maximum PSF radius (radians). Any photon
    // coming from beyond this radius will not make it in the dataspace and
    // thus can be neglected.
    double roi_psf_radius = roi_radius + psf_max_radius;

    // Set offset angle integration range. We take here the ROI+PSF into
    // account to make no integrations beyond the point where the
    // contribution drops to zero.
    double rho_min = (roi_model_distance > roi_psf_radius)
                     ? roi_model_distance - roi_psf_radius: 0.0;
    double rho_max = model->theta_max();

    // Perform offset angle integration only if interval is valid
    if (rho_max > rho_min) {

        // Compute rotation matrix to convert from native model coordinates,
        // given by (rho,omega), into celestial coordinates.
        GMatrix ry;
        GMatrix rz;
        ry.eulery(model->dec() - 90.0);
        rz.eulerz(-model->ra());
        GMatrix rot = (ry * rz).transpose();

        // Compute position angle of ROI centre with respect to model
        // centre (radians)
        double omega0 = centre.posang(roi.centre().dir());

        // Setup integration kernel
        cta_npred_radial_kern_rho integrand(*this,
                                            *model,
                                            source.energy(),
                                            source.time(),
                                            cta,
                                            rot,
                                            roi_model_distance,
                                            roi_psf_radius,
                                            omega0);

        // Integrate over theta
        GIntegral integral(&integrand);
        npred = integral.romb(rho_min, rho_max);

        // Apply deadtime correction
        npred *= obs.deadc(srcTime);

        // Compile option: Show integration results
        #if defined(G_DEBUG_NPRED_RADIAL)
        std::cout << "GCTAResponse::npred_radial:";
        std::cout << " rho_min=" << rho_min;
        std::cout << " rho_max=" << rho_max;
        std::cout << " npred=" << npred << std::endl;
        #endif

    } // endif: offset angle range was valid

    // Debug: Check for NaN
    #if defined(G_NAN_CHECK)
    if (gammalib::is_notanumber(npred) || gammalib::is_infinite(npred)) {
        std::cout << "*** ERROR: GCTAResponse::npred_radial:";
        std::cout << " NaN/Inf encountered";
        std::cout << " (npred=" << npred;
        std::cout << ", rho_min=" << rho_min;
        std::cout << ", rho_max=" << rho_max;
        std::cout << ")" << std::endl;
    }
    #endif

    // Return Npred
    return npred;
}


/***********************************************************************//**
 * @brief Return spatial integral of elliptical source model over ROI
 *
 * @param[in] source Source.
 * @param[in] obs Observation.
 *
 * @exception GCTAException::bad_model_type
 *            Model is not an elliptical model.
 *
 * Integrates the product of the elliptical model and Npred over the Region
 * Of Interest using
 *
 * \f[
 *    \int_{\rho_{\rm min}}^{\rho_{\rm max}}
 *    \sin \rho \times
 *    \int_{\omega_{\rm min}}^{\omega_{\rm max}} 
 *    S_{\rm p}(\rho,\omega | E, t) \,
 *    N_{\rm pred}(\rho,\omega) d\omega
 *    d\rho
 * \f]
 *
 * where
 * - \f$S_{\rm p}(\rho,\omega | E, t)\f$ is the elliptical model,
 * - \f$N_{\rm pred}(\rho,\omega)\f$ is the data space integral of the
 *   Instrument Response Function for a point spread function over the
 *   Region Of Interest,
 * - \f$\rho\f$ is the distance from the model centre, and
 * - \f$\omega\f$ is the azimuth angle is the position angle with respect to
 *   the connecting line between the model centre and the observed photon
 *   arrival direction.
 *
 * The integration is performed in a spherical coordinate system that is
 * centred on the source model centre \f$\vec{m}\f$, with \f$(\rho,\omega)\f$
 * being the zenith and azimuth angles, respectively.
 *
 * The zenith angle integration range \f$[\rho_{\rm min}, \rho_{\rm max}\f$
 * and azimuth angle integration range 
 * \f$[\omega_{\rm min}, \omega_{\rm max}\f$
 * are adjusted so that only coordinates within the circular region of
 * interest will be considered.
 *
 * Note that we estimate the integration radius based on the size of the
 * onaxis PSF. This should be fine as long as the offaxis PSF is not
 * considerably larger than the onaxis PSF. We should verify this, however.
 *
 * @todo Verify that offaxis PSF is not considerably larger than onaxis
 *       PSF.
 ***************************************************************************/
double GCTAResponse::npred_elliptical(const GSource& source,
                                      const GObservation& obs) const
{
    // Initialise Npred value
    double npred = 0.0;

    // Retrieve CTA observation, ROI and pointing
    const GCTAObservation& cta = retrieve_obs(G_NPRED_ELLIPTICAL, obs);
    const GCTARoi&         roi = retrieve_roi(G_NPRED_ELLIPTICAL, obs);
    const GCTAPointing&    pnt = cta.pointing();

    // Get pointer on elliptical model
    const GModelSpatialElliptical* model =
          dynamic_cast<const GModelSpatialElliptical*>(source.model());
    if (model == NULL) {
        throw GCTAException::bad_model_type(G_NPRED_ELLIPTICAL);
    }

    // Get source attributes
    const GSkyDir& centre  = model->dir();
    const GEnergy& srcEng  = source.energy();
    const GTime&   srcTime = source.time();

    // Get pointing direction zenith angle and azimuth [radians]
    double zenith  = pnt.zenith();
    double azimuth = pnt.azimuth();

    // Get log10(E/TeV) of true photon energy
    double srcLogEng = srcEng.log10TeV();

    // Get maximum PSF radius (radians). We do this for the onaxis PSF only,
    // as this allows us doing this computation in the outer loop. This
    // should be sufficient here, unless the offaxis PSF becomes much worse
    // than the onaxis PSF. In this case, we may add a safety factor here
    // to make sure we encompass the entire PSF.
    double psf_max_radius = psf_delta_max(0.0, 0.0, zenith, azimuth, srcLogEng);

    // Extract ROI radius (radians)
    double roi_radius = roi.radius() * gammalib::deg2rad;

    // Compute distance between ROI and model centre (radians)
    double roi_model_distance = roi.centre().dir().dist(centre);

    // Compute the ROI radius plus maximum PSF radius (radians). Any photon
    // coming from beyond this radius will not make it in the dataspace and
    // thus can be neglected.
    double roi_psf_radius = roi_radius + psf_max_radius;

    // Set offset angle integration range. We take here the ROI+PSF into
    // account to make no integrations beyond the point where the
    // contribution drops to zero.
    double rho_min = (roi_model_distance > roi_psf_radius)
                     ? roi_model_distance - roi_psf_radius: 0.0;
    double rho_max = model->theta_max();

    // Perform offset angle integration only if interval is valid
    if (rho_max > rho_min) {

        // Compute rotation matrix to convert from native model coordinates,
        // given by (rho,omega), into celestial coordinates.
        GMatrix ry;
        GMatrix rz;
        ry.eulery(model->dec() - 90.0);
        rz.eulerz(-model->ra());
        GMatrix rot = (ry * rz).transpose();

        // Compute position angle of ROI centre with respect to model
        // centre (radians)
        double omega0 = centre.posang(roi.centre().dir());

        // Setup integration kernel
        cta_npred_elliptical_kern_rho integrand(*this,
                                                *model,
                                                source.energy(),
                                                source.time(),
                                                cta,
                                                rot,
                                                roi_model_distance,
                                                roi_psf_radius,
                                                omega0);

        // Integrate over theta
        GIntegral integral(&integrand);
        npred = integral.romb(rho_min, rho_max);

        // Apply deadtime correction
        npred *= obs.deadc(srcTime);

        // Compile option: Show integration results
        #if defined(G_DEBUG_NPRED_ELLIPTICAL)
        std::cout << "GCTAResponse::npred_elliptical:";
        std::cout << " rho_min=" << rho_min;
        std::cout << " rho_max=" << rho_max;
        std::cout << " npred=" << npred << std::endl;
        #endif

    } // endif: offset angle range was valid

    // Debug: Check for NaN
    #if defined(G_NAN_CHECK)
    if (gammalib::is_notanumber(npred) || gammalib::is_infinite(npred)) {
        std::cout << "*** ERROR: GCTAResponse::npred_elliptical:";
        std::cout << " NaN/Inf encountered";
        std::cout << " (npred=" << npred;
        std::cout << ", rho_min=" << rho_min;
        std::cout << ", rho_max=" << rho_max;
        std::cout << ")" << std::endl;
    }
    #endif

    // Return Npred
    return npred;
}


/***********************************************************************//**
 * @brief Return spatial integral of diffuse source model over ROI
 *
 * @param[in] source Source.
 * @param[in] obs Observation.
 *
 * @exception GCTAException::bad_model_type
 *            Model is not a radial model.
 *
 * Integrates the product of the diffuse model and Npred over the Region
 * Of Interest using
 *
 * \f[
 *    \int_{0}^{\theta_{\rm max}}
 *    \sin \theta \times
 *    \int_{0}^{2\pi}
 *    S_{\rm p}(\theta, \phi | E, t) \,
 *    N_{\rm pred}(\theta, \phi) d\phi
 *    d\theta
 * \f]
 *
 * where
 * - \f$S_{\rm p}(\theta, \phi | E, t)\f$ is the diffuse model,
 * - \f$N_{\rm pred}(\theta, \phi)\f$ is the data space integral of the
 *   Instrument Response Function for a point spread function over the
 *   Region Of Interest in the reference frame of the diffuse source
 *   model
 * - \f$\theta\f$ is the distance from the ROI centre, and
 * - \f$\phi\f$ is the azimuth angle.
 *
 * Note that the integration precision was adjusted trading-off between
 * computation time and computation precision. A value of 1e-4 was judged
 * appropriate.
 *
 * Note that we estimate the integration radius based on the size of the
 * onaxis PSF in this method. This should be fine as long as the offaxis
 * PSF is not considerably larger than the onaxis PSF. We should verify
 * this, however.
 *
 * @todo Verify that offaxis PSF is not considerably larger than onaxis PSF.
 ***************************************************************************/
double GCTAResponse::npred_diffuse(const GSource& source,
                                   const GObservation& obs) const
{
    // Initialise Npred value
    double npred     = 0.0;
    bool   has_npred = false;

    // Build unique identifier
    std::string id = source.name() + "::" + obs.id();

    // Check if Npred value is already in cache
    #if defined(G_USE_NPRED_CACHE)
    if (!m_npred_names.empty()) {

         // Search for unique identifier, and if found, recover Npred value
         // and break
         for (int i = 0; i < m_npred_names.size(); ++i) {
             if (m_npred_names[i]    == id &&
                 m_npred_energies[i] == source.energy() &&
                 m_npred_times[i]    == source.time()) {
                 npred = m_npred_values[i];
                 has_npred = true;
                 #if defined(G_DEBUG_NPRED_DIFFUSE)
                 std::cout << "GCTAResponse::npred_diffuse:";
                 std::cout << " cache=" << i;
                 std::cout << " npred=" << npred << std::endl;
                 #endif
                 break;
             }
         }

    } // endif: there were values in the Npred cache
    #endif

    // Continue only if no Npred cache value was found
    if (!has_npred) {

        // Retrieve CTA observation, ROI and pointing
        const GCTAObservation& cta = retrieve_obs(G_NPRED_DIFFUSE, obs);
        const GCTARoi&         roi = retrieve_roi(G_NPRED_DIFFUSE, obs);
        const GCTAPointing&    pnt = cta.pointing();

        // Get pointer on spatial model
        const GModelSpatial* model =
            dynamic_cast<const GModelSpatial*>(source.model());
        if (model == NULL) {
            throw GCTAException::bad_model_type(G_NPRED_DIFFUSE);
        }

        // Get source attributes
        const GEnergy& srcEng  = source.energy();
        const GTime&   srcTime = source.time();

        // Get pointing direction zenith angle and azimuth [radians]
        double zenith  = pnt.zenith();
        double azimuth = pnt.azimuth();

        // Get log10(E/TeV) of true photon energy
        double srcLogEng = srcEng.log10TeV();

        // Get maximum PSF radius (radians). We do this for the onaxis PSF only,
        // as this allows us doing this computation in the outer loop. This
        // should be sufficient here, unless the offaxis PSF becomes much worse
        // than the onaxis PSF. In this case, we may add a safety factor here
        // to make sure we encompass the entire PSF.
        double psf_max_radius = psf_delta_max(0.0, 0.0, zenith, azimuth, srcLogEng);

        // Extract ROI radius (radians)
        double roi_radius = roi.radius() * gammalib::deg2rad;

        // Compute the ROI radius plus maximum PSF radius (radians). Any photon
        // coming from beyond this radius will not make it in the dataspace and
        // thus can be neglected.
        double roi_psf_radius = roi_radius + psf_max_radius;

        // Perform offset angle integration only if interval is valid
        if (roi_psf_radius > 0.0) {

            // Compute rotation matrix to convert from native ROI coordinates,
            // given by (theta,phi), into celestial coordinates.
            GMatrix ry;
            GMatrix rz;
            ry.eulery(roi.centre().dir().dec_deg() - 90.0);
            rz.eulerz(-roi.centre().dir().ra_deg());
            GMatrix rot = (ry * rz).transpose();

            // Setup integration kernel
            cta_npred_diffuse_kern_theta integrand(*this,
                                                   *model,
                                                   source.energy(),
                                                   source.time(),
                                                   cta,
                                                   rot);

            // Integrate over theta
            GIntegral integral(&integrand);
            integral.eps(1.0e-4);
            npred = integral.romb(0.0, roi_psf_radius);

            // Apply deadtime correction
            npred *= obs.deadc(srcTime);

            // Compile option: Show integration results
            #if defined(G_DEBUG_NPRED_DIFFUSE)
            std::cout << "GCTAResponse::npred_diffuse:";
            std::cout << " roi_psf_radius=" << roi_psf_radius;
            std::cout << " npred=" << npred;
            std::cout << " id=" << id << std::endl;
            #endif

        } // endif: offset angle range was valid

        // Store result in Npred cache
        #if defined(G_USE_NPRED_CACHE)
        m_npred_names.push_back(id);
        m_npred_energies.push_back(source.energy());
        m_npred_times.push_back(source.time());
        m_npred_values.push_back(npred);
        #endif

        // Debug: Check for NaN
        #if defined(G_NAN_CHECK)
        if (gammalib::is_notanumber(npred) || gammalib::is_infinite(npred)) {
            std::cout << "*** ERROR: GCTAResponse::npred_diffuse:";
            std::cout << " NaN/Inf encountered";
            std::cout << " (npred=" << npred;
            std::cout << ", roi_psf_radius=" << roi_psf_radius;
            std::cout << ")" << std::endl;
        }
        #endif

    } // endif: Npred computation required

    // Return Npred
    return npred;
}


/***********************************************************************//**
 * @brief Return true energy boundaries for a specific observed energy
 *
 * @param[in] obsEnergy Observed Energy.
 * @return True energy boundaries for given observed energy.
 *
 * @todo So far we have no means to pass additional parameters to the
 * GCTAEdisp::ebounds() method.
 ***************************************************************************/
GEbounds GCTAResponse::ebounds_src(const GEnergy& obsEnergy) const
{
    // Initialise an empty boundary object
    GEbounds ebounds;

    // If energy dispersion is available then set the energy boundaries
    if (edisp() != NULL) {
        double logEobs = obsEnergy.log10MeV();
        ebounds        = edisp()->ebounds_src(logEobs);
    }

    // Return energy boundaries
    return ebounds;
}


/*==========================================================================
 =                                                                         =
 =                    Low-level CTA response methods                       =
 =                                                                         =
 ==========================================================================*/

/***********************************************************************//**
 * @brief Return effective area (in units of cm2)
 *
 * @param[in] theta Radial offset angle of photon in camera (radians).
 * @param[in] phi Polar angle of photon in camera (radians).
 * @param[in] zenith Zenith angle of telescope pointing (radians).
 * @param[in] azimuth Azimuth angle of telescope pointing (radians).
 * @param[in] srcLogEng Log10 of true photon energy (E/TeV).
 * @return Effective area in units fo cm2.
 *
 * Returns the effective area as function of the true photon position in the
 * camera system and the telescope pointing direction in the Earth system.
 *
 * If no effective area response is defined, 0.0 is returned.
 ***************************************************************************/
double GCTAResponse::aeff(const double& theta,
                          const double& phi,
                          const double& zenith,
                          const double& azimuth,
                          const double& srcLogEng) const
{
    // Get effective area
    double aeff = (m_aeff != NULL)
                  ? (*m_aeff)(srcLogEng, theta, phi, zenith, azimuth)
                  : 0.0;

    // Return effective area
    return aeff;
}


/***********************************************************************//**
 * @brief Return point spread function (in units of sr^-1)
 *
 * @param[in] delta Angular separation between true and measured photon
 *            directions (radians).
 * @param[in] theta Radial offset angle of photon in camera (radians).
 * @param[in] phi Polar angle of photon in camera (radians).
 * @param[in] zenith Zenith angle of telescope pointing (radians).
 * @param[in] azimuth Azimuth angle of telescope pointing (radians).
 * @param[in] srcLogEng Log10 of true photon energy (E/TeV).
 *
 * Returns the point spread function for a given offset angle as function
 * of the true photon position in the camera system and the telescope
 * pointing direction in the Earth system.
 *
 * If no point spread function is defined, 0.0 is returned.
 ***************************************************************************/
double GCTAResponse::psf(const double& delta,
                         const double& theta,
                         const double& phi,
                         const double& zenith,
                         const double& azimuth,
                         const double& srcLogEng) const
{
    // Compute PSF
    double psf = (m_psf != NULL)
                 ? (*m_psf)(delta, srcLogEng, theta, phi, zenith, azimuth)
                 : 0.0;

    // Return PSF
    return psf;
}


/***********************************************************************//**
 * @brief Return maximum angular separation (in radians)
 *
 * @param[in] theta Radial offset angle in camera (radians).
 * @param[in] phi Polar angle in camera (radians).
 * @param[in] zenith Zenith angle of telescope pointing (radians).
 * @param[in] azimuth Azimuth angle of telescope pointing (radians).
 * @param[in] srcLogEng Log10 of true photon energy (E/TeV).
 *
 * This method returns the maximum angular separation between true and
 * measured photon directions for which the PSF is non zero as function
 * of the true photon position in the camera system and the telescope
 * pointing direction in the Earth system.
 *
 * If no point spread function is defined, 0.0 is returned.
 ***************************************************************************/
double GCTAResponse::psf_delta_max(const double& theta,
                                   const double& phi,
                                   const double& zenith,
                                   const double& azimuth,
                                   const double& srcLogEng) const
{
    // Compute PSF
    double delta_max = (m_psf != NULL)
                 ? m_psf->delta_max(srcLogEng, theta, phi, zenith, azimuth)
                 : 0.0;

    // Return PSF
    return delta_max;
}


/***********************************************************************//**
 * @brief Return energy dispersion (in units or MeV^-1)
 *
 * @param[in] obsLogEng Log10 of measured photon energy (E/TeV).
 * @param[in] theta Radial offset angle in camera (radians).
 * @param[in] phi Polar angle in camera (radians).
 * @param[in] zenith Zenith angle of telescope pointing (radians).
 * @param[in] azimuth Azimuth angle of telescope pointing (radians).
 * @param[in] srcLogEng Log10 of true photon energy (E/TeV).
 ***************************************************************************/
double GCTAResponse::edisp(const double& obsLogEng,
                           const double& theta,
                           const double& phi,
                           const double& zenith,
                           const double& azimuth,
                           const double& srcLogEng) const
{
    // Compute energy dispersion
    double edisp = (m_edisp != NULL)
                 ? (*m_edisp)(obsLogEng, srcLogEng, theta, phi, zenith, azimuth)
                 : 0.0;

    // Return energy dispersion
    return edisp;
}


/***********************************************************************//**
 * @brief Return result of PSF integration over ROI.
 *
 * @param[in] srcDir True photon direction.
 * @param[in] srcLogEng Log10 of true photon energy (E/TeV).
 * @param[in] srcTime True photon arrival time (not used).
 * @param[in] pnt CTA pointing.
 * @param[in] roi CTA region of interest.
 *
 * This method integrates the PSF over the circular region of interest (ROI).
 * Integration is done in a polar coordinate system centred on the PSF since
 * the PSF is assumed to be azimuthally symmetric. The polar integration is
 * done using the method npsf_kern_rad_azsym() that computes analytically
 * the arclength that is comprised within the ROI.
 * 
 * Note that the integration is only performed when the PSF is spilling out
 * of the ROI border, otherwise the integral is simply 1. Numerical
 * integration is done using the standard Romberg method. The integration
 * boundaries are computed so that only the PSF section that falls in the ROI
 * is considered.
 *
 * @todo Enhance romb() integration method for small integration regions
 *       (see comment about kluge below)
 * @todo Implement phi dependence in camera system
 ***************************************************************************/
double GCTAResponse::npsf(const GSkyDir&      srcDir,
                          const double&       srcLogEng,
                          const GTime&        srcTime,
                          const GCTAPointing& pnt,
                          const GCTARoi&      roi) const
{
    // Declare result
    double value = 0.0;

    // Get pointing direction zenith angle and azimuth [radians]
    double zenith  = pnt.zenith();
    double azimuth = pnt.azimuth();

    // Compute offset angle of source direction in camera system
    double theta = pnt.dir().dist(srcDir);

    // Compute azimuth angle of source direction in camera system
    double phi = 0.0; //TODO: Implement phi dependence

    // Extract relevant parameters from arguments
    double roi_radius       = roi.radius() * gammalib::deg2rad;
    double roi_psf_distance = roi.centre().dir().dist(srcDir);
    double rmax             = psf_delta_max(theta, phi, zenith, azimuth, srcLogEng);

    // If PSF is fully enclosed by the ROI then skip the numerical
    // integration and assume that the integral is 1.0
    if (roi_psf_distance + rmax <= roi_radius) {
        value = 1.0;
    }

    // ... otherwise perform numerical integration
    else {

        // Compute minimum PSF integration radius
        double rmin = (roi_psf_distance > roi_radius) 
                      ? roi_psf_distance - roi_radius : 0.0;

        // Continue only if integration range is valid
        if (rmax > rmin) {

            // Setup integration kernel
            cta_npsf_kern_rad_azsym integrand(*this,
                                              roi_radius,
                                              roi_psf_distance,
                                              srcLogEng,
                                              theta,
                                              phi,
                                              zenith,
                                              azimuth);

            // Setup integration
            GIntegral integral(&integrand);
            integral.eps(m_eps);

            // Radially integrate PSF. In case that the radial integration
            // region is small, we do the integration using a simple
            // trapezoidal rule. This is a kluge to prevent convergence
            // problems in the romb() method for small integration intervals.
            // Ideally, the romb() method should be enhanced to handle this
            // case automatically. The kluge threshold was fixed manually!
            if (rmax-rmin < 1.0e-12) {
                value = integral.trapzd(rmin, rmax);
            }
            else {
                value = integral.romb(rmin, rmax);
            }

            // Compile option: Check for NaN/Inf
            #if defined(G_NAN_CHECK)
            if (gammalib::is_notanumber(value) || gammalib::is_infinite(value)) {
                std::cout << "*** ERROR: GCTAResponse::npsf:";
                std::cout << " NaN/Inf encountered";
                std::cout << " (value=" << value;
                std::cout << ", roi_radius=" << roi_radius;
                std::cout << ", roi_psf_distance=" << roi_psf_distance;
                //std::cout << ", sigma=" << sigma;
                std::cout << ", r=[" << rmin << "," << rmax << "])";
                std::cout << std::endl;
            }
            #endif

        } // endif: integration range was valid

    } // endelse: numerical integration required

    // Return integrated PSF
    return value;
}


/***********************************************************************//**
 * @brief Return result of energy dispersion integral over energy range
 *
 * @param[in] srcDir True photon direction.
 * @param[in] srcEng True energy of photon.
 * @param[in] srcTime True photon arrival time.
 * @param[in] pnt CTA pointing.
 * @param[in] ebds Energy boundaries of data selection.
 *
 * @todo Implement phi dependence in camera system
 ***************************************************************************/
double GCTAResponse::nedisp(const GSkyDir&      srcDir,
                            const GEnergy&      srcEng,
                            const GTime&        srcTime,
                            const GCTAPointing& pnt,
                            const GEbounds&     ebds) const
{
    // Initialise energy dispersion integral
    double nedisp = 1.0;

    // Continue only if energy dispersion information is available
    if (edisp() != NULL) {

        // Get the observed energy boundaries for specified true energy
        GEbounds ebounds = edisp()->ebounds_obs(srcEng.log10TeV());

        // Check if at least one of the energy boundaries covered by the
        // energy dispersion for the specified true energy lies outside
        // any of the energy boundaries of the data selection (or lies
        // within different energy boundaries of the data selection)
        bool outside = false;
        for (int k = 0; k < ebounds.size(); ++k) {
            int imin = ebds.index(ebounds.emin(k));
            int imax = ebds.index(ebounds.emax(k));
            if (imin != imax || imin == -1 || imax == -1) {
                outside = true;
                break;
            }
        }

        // If energy boundaries are not fully covered then integrate
        // numerically
        if (outside) {

            // Initialise energy dispersion integral
            nedisp = 0.0;

            // Get pointing direction zenith angle and azimuth [radians]
            double zenith  = pnt.zenith();
            double azimuth = pnt.azimuth();

            // Compute offset angle of source direction in camera system
            double theta = pnt.dir().dist(srcDir);

            // Compute azimuth angle of source direction in camera system
            double phi = 0.0; //TODO: Implement phi dependence

            // Loop over energy boundaries in observed energy
            for (int i = 0; i < ebds.size(); ++i) {

                // Get boundaries in observed energy
                GEnergy emin_obs = ebds.emin(i);
                GEnergy emax_obs = ebds.emax(i);

                // Loop over energy boundaries of energy dispersion
                for (int k = 0; k < ebounds.size(); ++k) {

                    // Get boundaries of energy dispersion
                    GEnergy emin_edisp = ebounds.emin(k);
                    GEnergy emax_edisp = ebounds.emax(k);

                    // Get energy dispersion interval that overlaps with
                    // the observed energy interval
                    GEnergy emin = (emin_edisp < emin_obs) ? emin_obs : emin_edisp;
                    GEnergy emax = (emax_edisp > emax_obs) ? emax_obs : emax_edisp;

                    // If interval has positive length then integrate over
                    // the energy dispersion
                    if (emin < emax) {

                        // Get log10 of energy boundaries in TeV
                        double e_log_min = emin.log10TeV();
                        double e_log_max = emax.log10TeV();

                        // Setup integration function
                        cta_nedisp_kern integrand(*this,
                                                  srcEng.log10TeV(),
                                                  theta,
                                                  phi,
                                                  zenith,
                                                  azimuth);
                        GIntegral integral(&integrand);

                        // Set integration precision
                        //integral.eps(1.0e-5);

                        // Do Romberg integration
                        nedisp += integral.romb(e_log_min, e_log_max);

                    } // endif: integration range was valid
                
                } // endfor: looped over energy boundaries of energy dispersion
            } // endfor: looped over energy boundaries in observed energy

            // Compile option: Check for NaN/Inf
            #if defined(G_NAN_CHECK)
            if (gammalib::is_notanumber(nedisp) || gammalib::is_infinite(nedisp)) {
                std::cout << "*** ERROR: GCTAResponse::nedisp:";
                std::cout << " NaN/Inf encountered";
                std::cout << " (nedisp=" << nedisp;
                std::cout << ", srcEng=" << srcEng;
                std::cout << ", srcTime=" << srcTime;
                std::cout << ", pnt=" << pnt;
                std::cout << ", ebds=" << ebds;
                std::cout << ")" << std::endl;
            }
            #endif

        } // endif: numerical integration was needed

    } // endif: there is an energy dispersion response

    // Return integral
    return nedisp;
}


/*==========================================================================
 =                                                                         =
 =                             Private methods                             =
 =                                                                         =
 ==========================================================================*/

/***********************************************************************//**
 * @brief Initialise class members
 *
 * We set the relative integration precision to 1e-5 as test images are
 * pretty smooth with this precision and computations are still reasonably
 * fast.
 *
 * The following timing was obtained on a 64 Bit machine (fermi) using the
 * script ./test_model for a disk, a Gaussian, and a shell model:
 *
 *                           Disk      Gauss      Shell
 *      m_eps = 1e-3 : user 0m03.80s  0m13.41s   0m03.83s
 *      m_eps = 1e-4 : user 0m03.85s  0m13.71s   0m04.68s
 *      m_eps = 1e-5 : user 0m06.29s  0m23.22s   0m16.94s
 *      m_eps = 1e-6 : user 0m12.65s  0m55.08s   1m32.52s
 ***************************************************************************/
void GCTAResponse::init_members(void)
{
    // Initialise members
    m_caldb.clear();
    m_rspname.clear();
    m_eps   = 1.0e-5; // Precision for Romberg integration
    m_aeff  = NULL;
    m_psf   = NULL;
    m_edisp = NULL;
    m_apply_edisp = false;

    // Initialise Npred cache
    m_npred_names.clear();
    m_npred_energies.clear();
    m_npred_times.clear();
    m_npred_values.clear();

    // Return
    return;
}


/***********************************************************************//**
 * @brief Copy class members
 *
 * @param[in] rsp Response to be copied
 ***************************************************************************/
void GCTAResponse::copy_members(const GCTAResponse& rsp)
{
    // Copy members
<<<<<<< HEAD
    m_caldb   = rsp.m_caldb;
    m_rspname = rsp.m_rspname;
    m_eps     = rsp.m_eps;
=======
    m_caldb     = rsp.m_caldb;
    m_rspname   = rsp.m_rspname;
    m_rmffile   = rsp.m_rmffile;
    m_eps       = rsp.m_eps;
    m_apply_edisp = rsp.m_apply_edisp;
>>>>>>> d7284366

    // Copy cache
    m_npred_names    = rsp.m_npred_names;
    m_npred_energies = rsp.m_npred_energies;
    m_npred_times    = rsp.m_npred_times;
    m_npred_values   = rsp.m_npred_values;

    // Clone members
    m_aeff  = (rsp.m_aeff  != NULL) ? rsp.m_aeff->clone()  : NULL;
    m_psf   = (rsp.m_psf   != NULL) ? rsp.m_psf->clone()   : NULL;
    m_edisp = (rsp.m_edisp != NULL) ? rsp.m_edisp->clone() : NULL;

    // Return
    return;
}


/***********************************************************************//**
 * @brief Delete class members
 ***************************************************************************/
void GCTAResponse::free_members(void)
{
    // Free memory
    if (m_aeff  != NULL) delete m_aeff;
    if (m_psf   != NULL) delete m_psf;
    if (m_edisp != NULL) delete m_edisp;

    // Initialise pointers
    m_aeff  = NULL;
    m_psf   = NULL;
    m_edisp = NULL;

    // Return
    return;
}


/***********************************************************************//**
 * @brief Retrieve CTA observation from generic observation
 *
 * @param[in] origin Method asking for pointer retrieval.
 * @param[in] obs Generic observation.
 *
 * @exception GException::invalid_argument
 *            Observation @p obs is not a CTA observations.
 *
 * Dynamically casts generic observation into a CTA observation. If the
 * generic observation is not a CTA observation, an exception is thrown.
 ***************************************************************************/
const GCTAObservation& GCTAResponse::retrieve_obs(const std::string& origin,
                                                  const GObservation& obs) const
{
    // Get pointer on CTA observation
    const GCTAObservation* cta = dynamic_cast<const GCTAObservation*>(&obs);

    // If pointer is not valid then throw an exception
    if (cta == NULL) {
        std::string msg = "Specified observation is not a CTA observation.\n"
                          "Please specify a CTA observation when calling"
                          " this method.";
        throw GException::invalid_argument(origin, msg);
    }

    // Return reference
    return *cta;
}


/***********************************************************************//**
 * @brief Retrieve CTA pointing from generic observation
 *
 * @param[in] origin Method asking for pointer retrieval.
 * @param[in] obs Generic observation.
 *
 * Extract CTA pointing from a CTA observation.
 ***************************************************************************/
const GCTAPointing& GCTAResponse::retrieve_pnt(const std::string& origin,
                                               const GObservation& obs) const
{
    // Retrieve CTA observation and pointing
    const GCTAObservation& cta = retrieve_obs(origin, obs);

    // Return CTA pointing
    return (cta.pointing());
}


/***********************************************************************//**
 * @brief Retrieve CTA ROI from generic observation
 *
 * @param[in] origin Method asking for pointer retrieval.
 * @param[in] obs Generic observation.
 *
 * @exception GException::invalid_argument
 *            Observation @p obs does not contain a CTA event list.
 *
 * Extract CTA Region of Interest from a CTA observation.
 ***************************************************************************/
const GCTARoi& GCTAResponse::retrieve_roi(const std::string& origin,
                                          const GObservation& obs) const
{
    // Retrieve CTA observation
    const GCTAObservation& cta = retrieve_obs(origin, obs);

    // Get pointer on CTA events list
    const GCTAEventList* events = dynamic_cast<const GCTAEventList*>(cta.events());

    // If pointer is not valid then throw an exception
    if (events == NULL) {
        std::string msg = "Specified observation does not contain a CTA event"
                          " list.\n"
                          "Please specify a CTA observation containing a CTA"
                          " event list when calling this method.";
        throw GException::invalid_argument(origin, msg);
    }

    // Return CTA ROI
    return (events->roi());
}


/***********************************************************************//**
 * @brief Retrieve CTA instrument direction from generic event
 *
 * @param[in] origin Method asking for pointer retrieval.
 * @param[in] event Generic event.
 *
 * @exception GException::invalid_argument
 *            @p event does not contain a CTA instrument direction.
 *
 * Extract CTA Instrument Direction from an event.
 ***************************************************************************/
const GCTAInstDir& GCTAResponse::retrieve_dir(const std::string& origin,
                                              const GEvent&      event) const
{
    // Get pointer on CTA instrument direction
    const GCTAInstDir* dir = dynamic_cast<const GCTAInstDir*>(&(event.dir()));

    // If pointer is not valid then throw an exception
    if (dir == NULL) {
        std::string msg = "Specified event is not a CTA event.\n"
                          "Please specify a CTA event when calling this method.";
        throw GException::invalid_argument(origin, msg);
    }

    // Return reference
    return *dir;
}


/***********************************************************************//**
 * @brief Return filename with appropriate extension
 *
 * @param[in] filename File name.
 * @return File name.
 *
 * Checks if the specified @p filename exists, and if not, checks whether a
 * file with the added suffix .dat exists. Returns the file name with the
 * appropriate extension.
 ***************************************************************************/
std::string GCTAResponse::irf_filename(const std::string& filename) const
{
    // Set input filename as result filename
    std::string result = filename;

    // If file does not exist then try a variant with extension .dat
    if (!gammalib::file_exists(result)) {
        std::string testname = result + ".dat";
        if (gammalib::file_exists(testname)) {
            result = testname;
        }
    }

    // Return result
    return result;
}<|MERGE_RESOLUTION|>--- conflicted
+++ resolved
@@ -2348,17 +2348,11 @@
 void GCTAResponse::copy_members(const GCTAResponse& rsp)
 {
     // Copy members
-<<<<<<< HEAD
-    m_caldb   = rsp.m_caldb;
-    m_rspname = rsp.m_rspname;
-    m_eps     = rsp.m_eps;
-=======
     m_caldb     = rsp.m_caldb;
     m_rspname   = rsp.m_rspname;
     m_rmffile   = rsp.m_rmffile;
     m_eps       = rsp.m_eps;
     m_apply_edisp = rsp.m_apply_edisp;
->>>>>>> d7284366
 
     // Copy cache
     m_npred_names    = rsp.m_npred_names;
