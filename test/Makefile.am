--- conflicted
+++ resolved
@@ -35,6 +35,7 @@
 if WITH_INST_COM
   INST_COM = test_COM
   INCL_COM = -I$(top_srcdir)/inst/com/include
+  TEST_COM = :$(top_srcdir)/inst/com/test
   test_COM_SOURCES = $(top_srcdir)/inst/com/test/test_COM.cpp
   test_COM_LDFLAGS = @LDFLAGS@
   test_COM_CPPFLAGS = @CPPFLAGS@
@@ -44,7 +45,7 @@
 # Optional python bindings
 if WITH_PYTHON
   TEST_PYTHON_SCRIPT = test_python.py
-  TEST_PYTHON_ENV    = PYTHONPATH=$(top_builddir)/pyext$(TEST_MWL)$(TEST_CTA)$(TEST_LAT):$(PYTHONPATH)
+  TEST_PYTHON_ENV    = PYTHONPATH=$(top_builddir)/pyext$(TEST_MWL)$(TEST_CTA)$(TEST_LAT)$(TEST_COM):$(PYTHONPATH)
 endif
 
 # Darwin support
@@ -72,16 +73,9 @@
                  test_GApplication \
                  test_GModel \
                  test_GSky \
-<<<<<<< HEAD
-                 $(INST_MWL) \
-                 $(INST_CTA) \
-                 $(INST_LAT) \
-                 $(INST_COM)
-=======
                  test_GOptimizer \
                  test_GObservation \
-                 $(INST_MWL) $(INST_CTA) $(INST_LAT)
->>>>>>> 9f2760f4
+                 $(INST_MWL) $(INST_CTA) $(INST_LAT) $(INCL_COM)
 
 # Set test environment (needed for linking with cfitsio and readline)
 TESTS_ENVIRONMENT = @RUNSHARED@=$(top_builddir)/src/.libs$(TEST_ENV_DIR):$(@RUNSHARED@) \
@@ -99,16 +93,9 @@
         test_GApplication \
         test_GModel \
         test_GSky \
-<<<<<<< HEAD
-        $(INST_MWL) \
-        $(INST_CTA) \
-        $(INST_LAT) \
-        $(INST_COM) \
-=======
         test_GOptimizer \
         test_GObservation \
-        $(INST_MWL) $(INST_CTA) $(INST_LAT) \
->>>>>>> 9f2760f4
+        $(INST_MWL) $(INST_CTA) $(INST_LAT) $(INCL_COM) \
         $(TEST_PYTHON_SCRIPT)
 
 # Standard test sources and links
