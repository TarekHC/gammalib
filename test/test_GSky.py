# ==========================================================================
# This module performs unit tests for the GammaLib sky module.
#
# Copyright (C) 2012 Juergen Knoedlseder
#
# This program is free software: you can redistribute it and/or modify
# it under the terms of the GNU General Public License as published by
# the Free Software Foundation, either version 3 of the License, or
# (at your option) any later version.
#
# This program is distributed in the hope that it will be useful,
# but WITHOUT ANY WARRANTY; without even the implied warranty of
# MERCHANTABILITY or FITNESS FOR A PARTICULAR PURPOSE.  See the
# GNU General Public License for more details.
#
# You should have received a copy of the GNU General Public License
# along with this program.  If not, see <http://www.gnu.org/licenses/>.
#
# ==========================================================================
from gammalib import *
from math import *
import os


# =========== #
# Text parser #
# =========== #
def loadtxt(filename):
    """
    Parse text file with columns of floats.

    We have files with multiple spaces as delimiter,
    which I think csv.reader can't handle.
    """
    # Initialise result array
    data = []

    # Loop over all rows in file
    for row in [_.split() for _ in file(filename)]:
        row_data = []
        for item in row:
            row_data.append(float(item))
        data.append(row_data)

    # Return result
    return data


# ================================== #
# Test class for GammaLib sky module #
# ================================== #
class Test(GPythonTestSuite):
<<<<<<< HEAD
	"""
	Test class for GammaLib sky module.
	"""
	def __init__(self):
		"""
		Constructor.
		"""
		# Call base class constructor
		GPythonTestSuite.__init__(self)

		# Return
		return

	def set(self):
		"""
		Set all test functions.
		"""
		# Set test name
		self.name("sky")

		# Append tests
		self.append(self.test_skymap_healpix, "Test HEALPix map")
		self.append(self.test_skymap_car, "Test CAR projection map")
		self.append(self.test_skymap_tan, "Test TAN projection map")
		self.append(self.test_skymap_stg, "Test STG projection map")
		self.append(self.test_skymap_azp, "Test AZP projection map")
		self.append(self.test_fk5_to_galactic, "Test FK5 to Galactic coordinate conversion")
		# Return
		return

	# Generic skymap pixel transformation test
	def test_skymap_pixels(self, pixels, map):
		"""
		Control coordinate and pixel transformation methods.
		"""
		# Control pix2dir / dir2pix methods for all pixels
		for i in range(pixels.npix()):
			dir  = pixels.pix2dir(i)
			ipix = pixels.dir2pix(dir)
			msg  = map + " pix2dir/dir2pix check for pixel "+str(i)
			err  = map + " GSkymap trouble with pixel "+str(i)+" ("+str(ipix)+ \
			       "), RA="+str(dir.ra()*180/pi)+", Dec="+str(dir.dec()*180/pi)
			self.test_assert(i == ipix, msg, err)

		# Control SkyDir coordinate transformation for all pixels
		for i in range(pixels.npix()):
			dir     = pixels.pix2dir(i)
			dir_new = GSkyDir()
			dir_new.lb(dir.l(),dir.b())
			dra  = abs(dir.ra()  - dir_new.ra())
			if (dra >= 5.0):
				dra -= 2.0*pi
			ddec = abs(dir.dec() - dir_new.dec())
			msg  = map + " dir check for pixel "+str(i)
			err  = map + " GSkymap trouble with pixel "+str(i)+" ("+str(dra)+ \
			       ","+str(ddec)+")"
			self.test_assert(not (dra > 1.0e-9 or ddec > 1.0e-9), msg, err)

		# Return
		return

	# Generic skymap projection test
	def test_skymap_proj(self, proj):
		"""
		Test skymap projection.
		"""
		# Set filename
		file = "test_python_skymap_"+proj+".fits"

		# Remove test files
		try:
			os.remove(file)
		except:
			pass

		# Create skymap
		pixels = GSkymap(proj, "CEL", 83.6331, 22.0145, -3.7, 2.6, 5, 5, 20)
		for map in range(pixels.nmaps()):
			for i in range(pixels.npix()):
				pixels[i,map] = i+map*pixels.npix()
		pixels.save(file)

		# Test coordinate and pixel transformations
		self.test_skymap_pixels(pixels, proj)

		# Return
		return

	# Test HEALPix projection
	def test_skymap_healpix(self):
		"""
		Test HEALPix interface.
		"""
		# Set filenames
		file1 = "test_python_skymap_hpx_v1.fits"
		file2 = "test_python_skymap_hpx_v2.fits"

		# Remove test files
		try:
			os.remove(file1)
			os.remove(file2)
		except:
			pass

		# Create HEALPix skymap
		pixels = GSkymap("HPX", "GAL", 2, "RING", 2)
		for i in range(pixels.npix()):
			pixels[i]   = i+1.0
			pixels[i,1] = i+1.0 + 1000.0
		pixels.save(file1)

		# Load HEALPix skymap
		pixels = GSkymap(file1)

		# Control coordinate and pixel transformations
		self.test_skymap_pixels(pixels, "HEALPix")

		# Save HEALPix skymap twice. The second saving should fail.
		try:
			pixels.save(file2, True)
			pixels.save(file2)
		except RuntimeError:
			pass
		else:
			raise RuntimeError("*** TEST ERROR: FITS file overwritten!")
		pixels.save(file2, True)

		# Load again HEALPix skymap
		pixels = GSkymap(file1)

		# Return
		return

	# Test CAR projection
	def test_skymap_car(self):
		"""
		Test CAR projection.
		"""
		# Execute generic test
		self.test_skymap_proj("CAR")

		# Return
		return

	# Test TAN projection
	def test_skymap_tan(self):
		"""
		Test TAN projection.
		"""
		# Execute generic test
		self.test_skymap_proj("TAN")

		# Return
		return

	# Test STG projection
	def test_skymap_stg(self):
		"""
		Test STG projection.
		"""
		# Execute generic test
		self.test_skymap_proj("STG")

		# Return
		return

	# Test AZP projection
	def test_skymap_azp(self):
		"""
		Test AZP projection.
		"""
		# Execute generic test
		self.test_skymap_proj("AZP")

		# Return
		return

	# FK5 J2000 to Galactic coordinate tranformations
	def test_fk5_to_galactic(self):
		"""
		Test precision of FK5 J2000 to Galactic coordinate tranformations
		against pyast (http://dsberry.github.com/starlink/pyast.html)
		for 1000 random positions on the sky.

		Test txt files taken from:
		See https://github.com/astropy/coordinates-benchmark
		"""
		# Set parameters
		fk5_filename         = "data/initial_coords.txt"
		galactic_filename    = "data/fk5_to_galactic.txt"
		fk5_coordinates      = loadtxt(fk5_filename)
		galactic_coordinates = loadtxt(galactic_filename)
		coordinates          = zip(fk5_coordinates, galactic_coordinates)
		max_dist             = 0

		# Loop over coordinates
		for (ra, dec), (glon, glat) in coordinates:

			# Create point A in FK5 J2000 coordinates
			input_point = GSkyDir()
			input_point.radec_deg(ra, dec)

			# Convert point A to Galactic coordinates
			ll, bb = input_point.l_deg(), input_point.b_deg()
			actual_point = GSkyDir()
			actual_point.lb_deg(ll, bb)

			# Compute offset to reference result
			reference_point = GSkyDir()
			reference_point.lb_deg(glon, glat)

			# Compute distance and remember maximum
			this_dist = actual_point.dist_deg(reference_point)
			max_dist = max(max_dist, this_dist)

		# Convert max_dist from deg to milli-arcsec
		max_dist *= 1e3 * 3600

		# Results match within 10 milli-arcsec on my machine,
		# I put 20 arcsec here to avoid test failures on machines with
		# slightly different numerical results
		msg = ''
		err = ''
		self.test_assert(max_dist < 20, msg, err)

		# Return
		return
=======
    """
    Test class for GammaLib sky module.
    """
    def __init__(self):
        """
        Constructor.
        """
        # Call base class constructor
        GPythonTestSuite.__init__(self)

        # Return
        return

    def set(self):
        """
        Set all test functions.
        """
        # Set test name
        self.name("sky")

        # Append tests
        self.append(self.test_skymap_healpix, "Test HEALPix map")
        self.append(self.test_skymap_car, "Test CAR projection map")
        self.append(self.test_skymap_tan, "Test TAN projection map")
        self.append(self.test_skymap_stg, "Test STG projection map")
        self.append(self.test_skymap_azp, "Test AZP projection map")
        self.append(self.test_fk5_to_galactic, "Test FK5 to Galactic coordinate conversion")
        # Return
        return

    # Generic skymap pixel transformation test
    def test_skymap_pixels(self, pixels, map):
        """
        Control coordinate and pixel transformation methods.
        """
        # Control pix2dir / dir2pix methods for all pixels
        for i in range(pixels.npix()):
            dir = pixels.pix2dir(i)
            ipix = pixels.dir2pix(dir)
            msg = map + " pix2dir/dir2pix check for pixel " + str(i)
            err = map + " GSkymap trouble with pixel " + str(i) + " (" + str(ipix) + \
                "), RA=" + str(dir.ra() * 180 / pi) + ", Dec=" + str(dir.dec() * 180 / pi)
            self.test_assert(i == ipix, msg, err)

        # Control SkyDir coordinate transformation for all pixels
        for i in range(pixels.npix()):
            dir = pixels.pix2dir(i)
            dir_new = GSkyDir()
            dir_new.lb(dir.l(), dir.b())
            dra = abs(dir.ra() - dir_new.ra())
            if (dra >= 5.0):
                dra -= 2.0 * pi
            ddec = abs(dir.dec() - dir_new.dec())
            msg = map + " dir check for pixel " + str(i)
            err = map + " GSkymap trouble with pixel " + str(i) + " (" + str(dra) + \
                "," + str(ddec) + ")"
            self.test_assert(not (dra > 1.0e-9 or ddec > 1.0e-9), msg, err)

        # Return
        return

    # Generic skymap projection test
    def test_skymap_proj(self, proj):
        """
        Test skymap projection.
        """
        # Set filename
        file = "test_python_skymap_" + proj + ".fits"

        # Remove test files
        try:
            os.remove(file)
        except:
            pass

        # Create skymap
        pixels = GSkymap(proj, "CEL", 83.6331, 22.0145, -3.7, 2.6, 5, 5, 20)
        for map in range(pixels.nmaps()):
            for i in range(pixels.npix()):
                pixels[i, map] = i + map * pixels.npix()
        pixels.save(file)

        # Test coordinate and pixel transformations
        self.test_skymap_pixels(pixels, proj)

        # Return
        return

    # Test HEALPix projection
    def test_skymap_healpix(self):
        """
        Test HEALPix interface.
        """
        # Set filenames
        file1 = "test_python_skymap_hpx_v1.fits"
        file2 = "test_python_skymap_hpx_v2.fits"

        # Remove test files
        try:
            os.remove(file1)
            os.remove(file2)
        except:
            pass

        # Create HEALPix skymap
        pixels = GSkymap("HPX", "GAL", 2, "RING", 2)
        for i in range(pixels.npix()):
            pixels[i] = i + 1.0
            pixels[i, 1] = i + 1.0 + 1000.0
        pixels.save(file1)

        # Load HEALPix skymap
        pixels = GSkymap(file1)

        # Control coordinate and pixel transformations
        self.test_skymap_pixels(pixels, "HEALPix")

        # Save HEALPix skymap twice. The second saving should fail.
        try:
            pixels.save(file2, True)
            pixels.save(file2)
        except RuntimeError:
            pass
        else:
            raise RuntimeError("*** TEST ERROR: FITS file overwritten!")
        pixels.save(file2, True)

        # Load again HEALPix skymap
        pixels = GSkymap(file1)

        # Return
        return

    # Test CAR projection
    def test_skymap_car(self):
        """
        Test CAR projection.
        """
        # Execute generic test
        self.test_skymap_proj("CAR")

        # Return
        return

    # Test TAN projection
    def test_skymap_tan(self):
        """
        Test TAN projection.
        """
        # Execute generic test
        self.test_skymap_proj("TAN")

        # Return
        return

    # Test STG projection
    def test_skymap_stg(self):
        """
        Test STG projection.
        """
        # Execute generic test
        self.test_skymap_proj("STG")

        # Return
        return

    # Test AZP projection
    def test_skymap_azp(self):
        """
        Test AZP projection.
        """
        # Execute generic test
        self.test_skymap_proj("AZP")

        # Return
        return

    # FK5 J2000 to Galactic coordinate tranformations
    def test_fk5_to_galactic(self):
        """
        Test precision of FK5 J2000 to Galactic coordinate tranformations
        against pyast (http://dsberry.github.com/starlink/pyast.html)
        for 1000 random positions on the sky.

        Test txt files taken from:
        See https://github.com/astropy/coordinates-benchmark
        """
        # Set parameters
        fk5_filename = "data/initial_coords.txt"
        galactic_filename = "data/fk5_to_galactic.txt"
        fk5_coordinates = loadtxt(fk5_filename)
        galactic_coordinates = loadtxt(galactic_filename)
        coordinates = zip(fk5_coordinates, galactic_coordinates)
        max_dist = 0

        # Loop over coordinates
        for (ra, dec), (glon, glat) in coordinates:

            # Create point A in FK5 J2000 coordinates
            input_point = GSkyDir()
            input_point.radec_deg(ra, dec)

            # Convert point A to Galactic coordinates
            ll, bb = input_point.l_deg(), input_point.b_deg()
            actual_point = GSkyDir()
            actual_point.lb_deg(ll, bb)

            # Compute offset to reference result
            reference_point = GSkyDir()
            reference_point.lb_deg(glon, glat)

            # Compute distance and remember maximum
            this_dist = actual_point.dist_deg(reference_point)
            max_dist = max(max_dist, this_dist)

        # Convert max_dist from deg to milli-arcsec
        max_dist *= 1e3 * 3600

        # Results match within 10 milli-arcsec on my machine,
        # I put 20 arcsec here to avoid test failures on machines with
        # slightly different numerical results
        msg = ''
        err = ''
        self.test_assert(max_dist < 20, msg, err)

        # Return
        return
>>>>>>> 1248ae77
<|MERGE_RESOLUTION|>--- conflicted
+++ resolved
@@ -36,7 +36,7 @@
     data = []
 
     # Loop over all rows in file
-    for row in [_.split() for _ in file(filename)]:
+    for row in [_.split() for _ in open(filename)]:
         row_data = []
         for item in row:
             row_data.append(float(item))
@@ -50,235 +50,6 @@
 # Test class for GammaLib sky module #
 # ================================== #
 class Test(GPythonTestSuite):
-<<<<<<< HEAD
-	"""
-	Test class for GammaLib sky module.
-	"""
-	def __init__(self):
-		"""
-		Constructor.
-		"""
-		# Call base class constructor
-		GPythonTestSuite.__init__(self)
-
-		# Return
-		return
-
-	def set(self):
-		"""
-		Set all test functions.
-		"""
-		# Set test name
-		self.name("sky")
-
-		# Append tests
-		self.append(self.test_skymap_healpix, "Test HEALPix map")
-		self.append(self.test_skymap_car, "Test CAR projection map")
-		self.append(self.test_skymap_tan, "Test TAN projection map")
-		self.append(self.test_skymap_stg, "Test STG projection map")
-		self.append(self.test_skymap_azp, "Test AZP projection map")
-		self.append(self.test_fk5_to_galactic, "Test FK5 to Galactic coordinate conversion")
-		# Return
-		return
-
-	# Generic skymap pixel transformation test
-	def test_skymap_pixels(self, pixels, map):
-		"""
-		Control coordinate and pixel transformation methods.
-		"""
-		# Control pix2dir / dir2pix methods for all pixels
-		for i in range(pixels.npix()):
-			dir  = pixels.pix2dir(i)
-			ipix = pixels.dir2pix(dir)
-			msg  = map + " pix2dir/dir2pix check for pixel "+str(i)
-			err  = map + " GSkymap trouble with pixel "+str(i)+" ("+str(ipix)+ \
-			       "), RA="+str(dir.ra()*180/pi)+", Dec="+str(dir.dec()*180/pi)
-			self.test_assert(i == ipix, msg, err)
-
-		# Control SkyDir coordinate transformation for all pixels
-		for i in range(pixels.npix()):
-			dir     = pixels.pix2dir(i)
-			dir_new = GSkyDir()
-			dir_new.lb(dir.l(),dir.b())
-			dra  = abs(dir.ra()  - dir_new.ra())
-			if (dra >= 5.0):
-				dra -= 2.0*pi
-			ddec = abs(dir.dec() - dir_new.dec())
-			msg  = map + " dir check for pixel "+str(i)
-			err  = map + " GSkymap trouble with pixel "+str(i)+" ("+str(dra)+ \
-			       ","+str(ddec)+")"
-			self.test_assert(not (dra > 1.0e-9 or ddec > 1.0e-9), msg, err)
-
-		# Return
-		return
-
-	# Generic skymap projection test
-	def test_skymap_proj(self, proj):
-		"""
-		Test skymap projection.
-		"""
-		# Set filename
-		file = "test_python_skymap_"+proj+".fits"
-
-		# Remove test files
-		try:
-			os.remove(file)
-		except:
-			pass
-
-		# Create skymap
-		pixels = GSkymap(proj, "CEL", 83.6331, 22.0145, -3.7, 2.6, 5, 5, 20)
-		for map in range(pixels.nmaps()):
-			for i in range(pixels.npix()):
-				pixels[i,map] = i+map*pixels.npix()
-		pixels.save(file)
-
-		# Test coordinate and pixel transformations
-		self.test_skymap_pixels(pixels, proj)
-
-		# Return
-		return
-
-	# Test HEALPix projection
-	def test_skymap_healpix(self):
-		"""
-		Test HEALPix interface.
-		"""
-		# Set filenames
-		file1 = "test_python_skymap_hpx_v1.fits"
-		file2 = "test_python_skymap_hpx_v2.fits"
-
-		# Remove test files
-		try:
-			os.remove(file1)
-			os.remove(file2)
-		except:
-			pass
-
-		# Create HEALPix skymap
-		pixels = GSkymap("HPX", "GAL", 2, "RING", 2)
-		for i in range(pixels.npix()):
-			pixels[i]   = i+1.0
-			pixels[i,1] = i+1.0 + 1000.0
-		pixels.save(file1)
-
-		# Load HEALPix skymap
-		pixels = GSkymap(file1)
-
-		# Control coordinate and pixel transformations
-		self.test_skymap_pixels(pixels, "HEALPix")
-
-		# Save HEALPix skymap twice. The second saving should fail.
-		try:
-			pixels.save(file2, True)
-			pixels.save(file2)
-		except RuntimeError:
-			pass
-		else:
-			raise RuntimeError("*** TEST ERROR: FITS file overwritten!")
-		pixels.save(file2, True)
-
-		# Load again HEALPix skymap
-		pixels = GSkymap(file1)
-
-		# Return
-		return
-
-	# Test CAR projection
-	def test_skymap_car(self):
-		"""
-		Test CAR projection.
-		"""
-		# Execute generic test
-		self.test_skymap_proj("CAR")
-
-		# Return
-		return
-
-	# Test TAN projection
-	def test_skymap_tan(self):
-		"""
-		Test TAN projection.
-		"""
-		# Execute generic test
-		self.test_skymap_proj("TAN")
-
-		# Return
-		return
-
-	# Test STG projection
-	def test_skymap_stg(self):
-		"""
-		Test STG projection.
-		"""
-		# Execute generic test
-		self.test_skymap_proj("STG")
-
-		# Return
-		return
-
-	# Test AZP projection
-	def test_skymap_azp(self):
-		"""
-		Test AZP projection.
-		"""
-		# Execute generic test
-		self.test_skymap_proj("AZP")
-
-		# Return
-		return
-
-	# FK5 J2000 to Galactic coordinate tranformations
-	def test_fk5_to_galactic(self):
-		"""
-		Test precision of FK5 J2000 to Galactic coordinate tranformations
-		against pyast (http://dsberry.github.com/starlink/pyast.html)
-		for 1000 random positions on the sky.
-
-		Test txt files taken from:
-		See https://github.com/astropy/coordinates-benchmark
-		"""
-		# Set parameters
-		fk5_filename         = "data/initial_coords.txt"
-		galactic_filename    = "data/fk5_to_galactic.txt"
-		fk5_coordinates      = loadtxt(fk5_filename)
-		galactic_coordinates = loadtxt(galactic_filename)
-		coordinates          = zip(fk5_coordinates, galactic_coordinates)
-		max_dist             = 0
-
-		# Loop over coordinates
-		for (ra, dec), (glon, glat) in coordinates:
-
-			# Create point A in FK5 J2000 coordinates
-			input_point = GSkyDir()
-			input_point.radec_deg(ra, dec)
-
-			# Convert point A to Galactic coordinates
-			ll, bb = input_point.l_deg(), input_point.b_deg()
-			actual_point = GSkyDir()
-			actual_point.lb_deg(ll, bb)
-
-			# Compute offset to reference result
-			reference_point = GSkyDir()
-			reference_point.lb_deg(glon, glat)
-
-			# Compute distance and remember maximum
-			this_dist = actual_point.dist_deg(reference_point)
-			max_dist = max(max_dist, this_dist)
-
-		# Convert max_dist from deg to milli-arcsec
-		max_dist *= 1e3 * 3600
-
-		# Results match within 10 milli-arcsec on my machine,
-		# I put 20 arcsec here to avoid test failures on machines with
-		# slightly different numerical results
-		msg = ''
-		err = ''
-		self.test_assert(max_dist < 20, msg, err)
-
-		# Return
-		return
-=======
     """
     Test class for GammaLib sky module.
     """
@@ -306,6 +77,7 @@
         self.append(self.test_skymap_stg, "Test STG projection map")
         self.append(self.test_skymap_azp, "Test AZP projection map")
         self.append(self.test_fk5_to_galactic, "Test FK5 to Galactic coordinate conversion")
+        
         # Return
         return
 
@@ -467,12 +239,12 @@
         See https://github.com/astropy/coordinates-benchmark
         """
         # Set parameters
-        fk5_filename = "data/initial_coords.txt"
-        galactic_filename = "data/fk5_to_galactic.txt"
-        fk5_coordinates = loadtxt(fk5_filename)
+        fk5_filename         = "data/initial_coords.txt"
+        galactic_filename    = "data/fk5_to_galactic.txt"
+        fk5_coordinates      = loadtxt(fk5_filename)
         galactic_coordinates = loadtxt(galactic_filename)
-        coordinates = zip(fk5_coordinates, galactic_coordinates)
-        max_dist = 0
+        coordinates          = zip(fk5_coordinates, galactic_coordinates)
+        max_dist             = 0
 
         # Loop over coordinates
         for (ra, dec), (glon, glat) in coordinates:
@@ -505,5 +277,4 @@
         self.test_assert(max_dist < 20, msg, err)
 
         # Return
-        return
->>>>>>> 1248ae77
+        return